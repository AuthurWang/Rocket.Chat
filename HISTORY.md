--- conflicted
+++ resolved
@@ -23,13 +23,6 @@
 - Improve last commit
 - Improve user search when adding in channels
 - Improves layout of new password requested
-<<<<<<< HEAD
-- Fixes #924. Admin users may now login without verifying their e-mails.
-- Makes channels list load faster by not getting full channel data, such as usernames.
-- Fixes #2399. Fixes bug with highlighted words which allowed an empty string to be defined as highlight.
-- Fix #766; Disable E-mail Confirmation setting when SMTP is not set.
-- Closes #691; Adds sorting to channels list.
-=======
 - Init incoming webhook scripting
 - Init outgoing webhook scripting
 - Log error when trying to creat a user with no email via LDAP
@@ -40,7 +33,6 @@
 - Sharing recent excitement around CRM integrations
 - Shows OAuth Callback URLs
 - Support 'user_id' in addition to 'id' and 'ID' for service identifier
->>>>>>> b092dfa5
 
 ## 0.20.0, 2016-Feb-29
 
