--- conflicted
+++ resolved
@@ -67,32 +67,6 @@
 				query.f = {$ne: favoritesEnabled};
 			}
 		}
-<<<<<<< HEAD
-=======
-
-		if (sortBy === 'activity') {
-			const list = ChatSubscription.find(query, {sort: {rid : 1}}).fetch();
-			const ids = list.map(sub => sub.rid);
-			const rooms = RocketChat.models.Rooms.find({
-				_id: { $in : ids}
-			},
-			{
-				sort : {
-					_id: 1
-				},
-				fields: {_updatedAt: 1}
-			}).fetch();
-
-
-			return _.sortBy(list.map((sub, i) => {
-				const lm = rooms[i]._updatedAt;
-				return {
-					...sub,
-					lm: lm && lm.toISOString()
-				};
-			}), 'lm').reverse();
-		}
->>>>>>> 7ce0bae1
 		return ChatSubscription.find(query, {sort});
 	},
 
@@ -126,7 +100,6 @@
 		return RocketChat.getUserPreference(Meteor.userId(), 'roomCounterSidebar');
 	}
 });
-<<<<<<< HEAD
 
 RocketChat.Notifications['onUser']('rooms-changed', (t, room) => {
 	const $set = {lastMessage : room.lastMessage, lm: room._updatedAt};
@@ -145,20 +118,4 @@
 
 RocketChat.callbacks.add('cachedCollection-received-subscriptions', mergeSubRoom);
 RocketChat.callbacks.add('cachedCollection-sync-subscriptions', mergeSubRoom);
-RocketChat.callbacks.add('cachedCollection-loadFromServer-subscriptions', mergeSubRoom);
-
-Template.roomList.events({
-	'click .more'(e, t) {
-		if (t.data.identifier === 'p') {
-			SideNav.setFlex('listPrivateGroupsFlex');
-		} else if (t.data.isCombined) {
-			SideNav.setFlex('listCombinedFlex');
-		} else {
-			SideNav.setFlex('listChannelsFlex');
-		}
-
-		return SideNav.openFlex();
-	}
-});
-=======
->>>>>>> 7ce0bae1
+RocketChat.callbacks.add('cachedCollection-loadFromServer-subscriptions', mergeSubRoom);