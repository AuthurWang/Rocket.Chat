## NEXT

- Fixes #2477: Admin settings, plain-text SMTP password.
- Closes #625: Filter and sorts direct messages and private groups.
<<<<<<< HEAD
- Fixes #2433: Directly linked channel does not load for newly created user
=======
- Closes #2172: Accepts markdown for room topic.
>>>>>>> f6378ce7

## 0.22.0, 2016-Mar-14

- Add AES encryption routines
- Add CDN config option for file upload
- Add icon to show OTR status in channel title
- Add option to disable integration and scripts
- Add Off-The-Record funtionallity
- Add RocketChat.promises API
- Allow outgoing scripts to call HTTP
- Allow processOutgoingResponseScript to process erros
- Allow send message and continue with the request
- Always notifies livechat messages - Closes #2212
- Better rendering of message attachment text
- Client validation of valid types for upload
- Close #1635; Add textarea for adding custom CSS/JS
- Close #2494; Close all opened rooms on logout
- Enables notification by displaying "Encrypted message" instead of the hash or the actual message
- Fix bug when changing room name to same value
- Fix code indentation - closes #2454
- Moves change of language to preferences
- Requires current password to change profile settings
- Fixes #691; Adds sorting to channels list.
- Fixes S3 config without acl
- Improve UI of new messages bar
- Improved send button
- Move custom OAuth to OAuth section of admin panel
- Moved all fileupload settings to package
- Moving files to expose functions
- Pass request as object to process_incoming_request
- Protect file uploads on S3
- Readding autocomplete to message input box - fixes #2489
- Reduce font-size of new messages bar
- Refactor for file upload response handlers API
- Removed Meteor Error copy-pasted problem
- Renaming files to match the storage config
- Shows a send button if there is a message in the text box
- Stops using tmeasday:errors and use toastr instead
- Support for delete uploaded files
- Support for region and bucketUrl S3 configs
- Support multiple upload file handlers
- Support to upload files to S3
- Trim slashes from Site_Url - closes #2462
- Upload files to file system support

## 0.21.0, 2016-Mar-07

- Add ability for users to delete their own accounts
- Add infinite scrolling to channels list
- Add search bar to the channels flex
- Add setting to allow/deny own account deletion
- Allow numeric characters in the OAuth2 provider name
- Allow post messages starting with slash
- Allow prepareOutgoingRequestScript to stop execution and return a message
- Blank channel when sending attachments as object
- CAS Plugin: Use Meteor.users.services.cas.external_id to identify users instead of Meteor.users.username.
- Defers user deletion
- Delete MAINTAINERS.md
- Disable E-mail Confirmation setting when SMTP is not set.
- Do not add a value in both $set and $setOnInsert
- Escapes regex in room search
- Fix #766; Disable E-mail Confirmation setting when SMTP is not set.
- Fixes #2399. Fixes bug with highlighted words which allowed an empty string to be defined as highlight.
- Fixes #924. Admin users may now login without verifying their e-mails.
- Fixes oauth registration deleting account with unverified e-mail
- Improve last commit
- Improve user search when adding in channels
- Improves layout of new password requested
- Init incoming webhook scripting
- Init outgoing webhook scripting
- Log error when trying to creat a user with no email via LDAP
- Make channels list load faster by not getting full channel data, such as usernames.
- Profile page improvements.
- Removes loading animation overlay after pages are rendered.
- Removes login_style setting of custom oauth.
- Sharing recent excitement around CRM integrations
- Shows OAuth Callback URLs
- Support 'user_id' in addition to 'id' and 'ID' for service identifier

## 0.20.0, 2016-Feb-29

- Ability to disable sending nickname and message via push notification
- Added back 'delete room' button - closes #2351
- Added block and hidden options that can be set by env vars
- Added description and protected flag to default roles
- Added zh-TW and zh-HK
- Allow markdown in attachment fields
- Avoid using SVG for Sandstorm
- CAS Plugin: refactored logging
- Closes #2178; Admin View Logs should auto-scroll to end
- Closes #2316; Send test mail will block the server
- Closes #780; Do not change the sweet alert size in small screens, change the upload-preview size
- Closes #800; Add loading before main page render and add Fast Render
- Do not print passwor in new LDAP log
- Do not reset permission's roles at startup - closes #2164
- Do not slugify room names at renaming - fixes #1571
- Enable username as template from LDAP and enable username sync
- Expose getAvatarUrlFromUsername function to server side
- Fix 'render' callback of MessageTypes
- Fix publish user_data  under "spotlight"
- Fix root url on server side
- Fix show more users button
- Fixed errors saving room info in admin
- Improve WebRTC audio quality
- Improved sidebar overlay - should fix RocketChat/Rocket.Chat.Cordova#15
- Improved system messages style
- Message with types are not groupable by default
- Moving room name to the beginning of the push notifications msg
- Observe API embed setting and apply immediatly - fixes #1989
- Remove _emojione.import.less from server.coffee
- Remove native sound of notifications
- Remove newline from en.i18n.json
- Remove unused files and closes #801
- Support for pinned message notification
- Updated sweetalert
- Uses the setting for validating rooms renaming - closes #2297

## 0.19.0, 2016-Feb-22

- Re authorize streams on reconnect
- Don't automatically parse URLs in incoming webhooks message body if an attachment is also present
- Add alerts for highlight words
- Add button to show offline users in a room
- Add Import framework
- Add importing of the files from slack
- Add notifications for highlight words
- Add pagination to user's list
- Add per room email preferences
- Add preferences for highlight words
- Admin is now active when created on setup
- Allow imports with a ton of messages in the same day (thousands)
- Allow to set Name and Username for initial admin user via environment variables - Closes #2231
- Closes #2096; LDAP broken when using meteor deploy
- Closes #2218; LDAP: Add a setting to disable avatar sync
- Closes #2221; LDAP Custom Domain Search gives "TypeError"
- Closes #2262; Implement LDAP user sync
- Do not notify edited messages again
- Don't try to parse an upload if it doesn't contain a file.
- Fix "topic changed" messages with incorrect timestamp
- Fix and improve webrtc settings
- Fix blocked settings
- Fix broken items after the latest merge
- Fix broken ldap when custom filter specifies no userId
- Fix room's topic not get applied
- Fix starttls issue by setting tls.connect hostname parameter.
- Fix the sendMessage with nothing after it being left in
- Fix upload previews
- Really respect the limit of the mongo database.
- Reduce the size of the max records we input to half of what it was, to reduce the stress on mongo
- Remove unused files: splash
- Replaces "disabled" by "readonly" and Closes #2241
- Send emails respecting room preferences
- Settings to change placeholders in login form - closes #2204
- Split CA cert into array of strings.
- Switched CAS configuration from Meteor.settings to RocketChat.settings.

## 0.18.0, 2016-Feb-15

- Add .jshintrc to project
- Add button to test desktop notifications
- Add email notification preference
- Added HIGH priority to mentions message callback
- Added working CAS 1.0 login module based on meteor-account-cas and meteor-account-saml
- Allow deleting of files whose corresponding message is not currently loaded in the client
- Allow settings descriptions to use markdown
- Allow text selection in settings area
- Change from LDAP_Restricted_User_Groups to LDAP_Domain_Search_Filter
- Email all offline users
- Fixed: if mobile app was open and in background, it would still read ... ...messages in the active room.
- Fixed: user received mobile notification even when browser was open.
- Improve delete message by file
- Push Notifications settings
- Replace current LDAP with new LDAP system
- Send emails to offline users when direct messaged
- Send emails to offline users when mentioned in a channel
- SendMessage cleanup - moving notifications stuff to callbacks
- Server settings added for custom STUN and TURN servers
- Settings: Disable action buttons when form has changes
- Terminal output should be displayed in LTR always
- Using REST to send pushes through gateway

## 0.17.0, 2016-Feb-09

- Closes #1367; Add ability to delete files
- Parse URLs by default on messages from REST APIs/webhooks/integrations - #1362
- Messages from REST APIs are not from bot by default
- Show that server is running on logs
- Add permission 'view-c-room' to bots
- Fixed checking username availability
- Show startup message
- Created a global Logger called "SystemLogger"
- Allow pass title for logs of type box as seconde parameter
- Hablity to view server longs on the administration interface
- Use the RocketChat.Info.version on headers
- Parse URLs on messages from REST
- Do not process all messages from REST as bot
- Fixed name not being required for registration with settings requiring it.
- Remove the LDAP string form login form as it is irrelevant to end users.
- Changed settings.get to automatically setup and call a specifed callback
- Remove the need for server restart after changing registration domain whitelist
- Fixed trying to read build from RocketChat.Info when it is not available.
- Add an example of how to send logs from server to client
- Fix problem removing file via side bar
- Require 'view-c-room' permission for accessing channels
- Add new logger types; Implement LoggerManager as an EventEmmiter; Filter logs by level; Improve log layout
- Allow send hooks from a specific public channel
- Add Uploads model at client side too
- Convert file uploads to model style
- Show confirmation dialog on leave/hide room
- Hide "leave/hide room" buttons when showing unread message counter
- Add i18n to rocketchat-ui-flextab package, with default strings for file deletion dialogue
- Move delete button style to base.less in theme package
- Add a button to allow deleting an uploaded file
- Add logger as dependencies for theme and lib packages
- Add some options to logger and use it in some places

## 0.16.0, 2016-Feb-01

- Added option for admins to manually add new users
- Added option for admin to require user to change password
- Changed admin statistics with admin info
- Show "Room not Found" correctly
- Update konecty:multiple-instances-status to 1.0.5
- Closes #1888; Add mimetye image/vnd.microsoft.icon to mimtype list
- Disable WebRTC broadcastStatus
- Closes #2078; ObserveChanges on rocketchat_room Not Using Oplog
- Add sort for all queries with limit
- Do not get field `usernames` with room on joinDefaultChannel
- Improve logs of stream broadcast
- Create script to build livechat on windows

## 0.15.0, 2016-Jan-25

- Ability to change email on account
- Temporary fix for AM/PM timestamp breaking cog
- Fixed typo in oembed widget
- Change to process.exit(1) to restart server
- Add "Default Domain" to LDAP config
- Fix boolean environment variables
- Include a fallback click event for loading more messages
- Fix html h3 tag was closed with h4
- Allow changing e-mail; invalidates verification on e-mail change
- Enable editing via admin / users
- Log error when trigger url returns 500
- Bind starttls correctly for LDAP
- Custom OAuth supporting json or plain content_types responses of the identity
- Allow pass room id to direct rooms
- Outgoing: Get the room from posted message to reply
- Change Meteor.absoluteUrl to force SSL if Force_SSL is true
- Escape regexp on checking email availability; change type of input to email
- Fix check for MAIL_URL when it's server side only

## 0.14.0, 2016-Jan-18

- Added admin setting to Force SSL
- Added connections status bar to login page
- Added options to enable TLS on LDAP
- Added package dependecy because of RoomModerators collection
- Added Raspberry Pi support announcement
- Added UI to Add/Remove Room Moderators and Owners
- Adds aria-label to button with icons only
- Allow multi-line title on oembed
- Allow SMTP server with no login
- Display burger icon on History page
- Display time based on locale instead of using fixed 24h format
- Do not close Desktop Notifications to keep them in notification center
- Escape dollar before message token replacement
- Fallback LDAP login to local account if LDAP fails
- Fixed audio-recorder not stoping
- Fixed confusing text labels on video/audio call buttons
- Fixed overlapping windows
- Fixed unset moderator test
- Fixed Warning: Site URL configuration for Sandstorm.io
- Fixes a bug with search results, where sometimes cog wasn't displayed.
- Fixes adding/removing owners and moderators
- Fixes Domain whitelist not restricting
- Get the correct language when senging messages via email
- Implement logging out of other logged-in clients
- Improved code execution on open room computation
- Improved processWebhookMessage return
- Improved room moderator subscription and tests
- Improved the layout and info of the oauth popup
- Make oembed parse title in ungreedy form
- Moved collection definition to a better place
- Moved logic to create a message from webhooks to a new file
- Moved response logic outside of processWebhookMessage
- Parse urls with fragments correctly
- Prevent browsers from trying to validate the input field
- Prevent erros update outgoing webhooks with empty channel
- Prevent multiple listeners on message stream per room
- Process outgoing webhook response as a new message
- Remove toUpperCase from emojione popup config
- Send correct content-type for livechat
- Set/Unset moderator via streams
- Sort room files by uploadedAt
- Update oembedVideoWidget removing static height
- Update strings with localized strings in en
- Use 'mim-types' ty check content type and compare to extension
- Using default values instead of integration data
- Using processWebhookMessage on V1 APIs

## 0.13.0, 2016-Jan-11

- Add api `chat.messageExample`
- Add apis 'integrations.create' and 'integrations.remove'
- Add group to tabbar buttons
- Add helper methods to return data as success, failure, etc
- Add method to athenticate api via oauth
- Add more logs on integrations
- Add oauth2-server and oauth2-server-config
- Add option to disable oauth apps, default is enabled
- Add visitor info into tabbar
- Add visitor status colors
- Adding livechat package as default
- Adds a link in the unread bar to jump to first unread message
- Changed icon for visitor information tabbar
- Create package rocketchat:api
- Create routes `channels.setTopic` and `channels.create`
- Create template to show errors from oauth login
- Fix LDAP
- Fix livechat error message position
- Fix min-height on link oembed.
- Fix open links for Android
- Fix problem with middleware that tries to parse json body
- Fix the wrong language display in the view of accountProfile
- Gix pinned tabbar button not showing sometimes
- Highlight messages when jump-to is used Allow selecting user info text
- Implement an interface to manage oauth apps
- Implement api chat.postMessage
- Improved closeFlex logic when switching tabbars
- Insert the zapier default server
- Parse bodyParams.payload as json if it exists
- Permissions rework
- Remove docker dependency on graphicsmagick
- Remove restivus package version
- Removed byte array for debug statements for ufsWrite
- Save visitor's page navigation history
- Set current app language to user's language after user login
- Show the auth and token urls in oauth admin page
- Shows visitor's navigation history
- Update log.coffee
- Use different ids for members info and user info tabbars

## 0.12.1, 2016-Jan-05

- Fix problem with middleware that tries to parse json body

## 0.12.0, 2016-Jan-04

- Add a setting to disable form-based login
- Add request debug messages
- Button to test SMTP settings
- Fix guest users default role
- Fix livechat trigger by url
- Hide registration and forgot password links when hidding login form
- Improved clean button color
- Increase the delay to render color fields
- New password reset screen
- No need to reload server for SMTP settings to take effect
- Settings: unset section if none is given on update
- Support named color for message attachments
- Trim integration messages
- Try to parse all request bodies as JSON
- Upload build artifacts to GitHub and sign tgz for docker images

## 0.11.0, 2015-Dec-28

- Add role bot to users of integrations in scope bot
- Add route to cadastre new integrations via API
- Add "Jump to" and infinite scroll to message search results
- Add infinite scroll to files list
- Add livechat branding
- Add new color variables to the theme editor
- Adjust tgz filename in Dockerfile
- Allow bot call deleteOutgoingIntegration
- Allow creation of outgoing integrations from bots
- Allow searching for logged in user in userAutocomplete
- Always use a department if there is only one active
- Better message positioning
- Change /invite to use addUserToRoom instead joinRoom
- Create direct rooms correctly in incoming hook
- Only join user in public channels via integrations
- Fix ungroup of messages after join message
- Do not load all settings to process.env
- Enable triggers in messages to users
- Enable/disable livechat pre registration form pick a department at livechat pre registration
- Enforce data in body params
- Execute outgoing triggers
- Fix error on roomExit callback
- Fix livechat agent subscription creation
- Fix livechat triggers not triggering
- Fix preview of images in mobile
- Fix triggers with defined channels
- Fix update of permissions
- Get integration name from body
- If no channel in trigger listen all public channels
- Make sample data into array
- Move set of integration type to server side
- Re order settings
- Remove integration if trigger response is 410
- Remove unecessary logs
- Removed livechat duplicated route definition
- Rename integration api routes, add apis remove, info and sample
- Set user role in integration update too
- Tokenize message on message render to prevent re processing
- Turn channel and triggerWords optional in triggers
- Using branding image from main APP

## 0.10.2, 2015-Dec-22

- Fixes image preview bugs with filenames containing spaces

## 0.10.1, 2015-Dec-21

- Fix upload permissions introduced in raik:ufs 0.3.4

## 0.10.0, 2015-Dec-21

- Accept property *msg* as text in attachments
- Add "Room has been deleted" entry
- Add /kick command and button for kicking users from room
- Add an not-authorized exception instead of a console.log
- Add an option to show warning in a setting
- Add copy to clipboard button on installation
- Add examples of curl and json in integrations
- Add field to display the integration token
- Add hover background color for messages
- Add msg property as an alternative for text
- Add option to disable setting based in other setting and another impr…
- Add setting to turn on/off debug messages from methods and publishes
- Add some docs about Settings API
- Adding setting for protected uploads; updating jail:us to 0.3.3
- Adjust layout direction based on user's language
- Allow cascade methods in settings creation
- Allow emoji as avatar for webhooks/integrations
- Allow OEmbed to bypass file protection
- Allow pass an array of roles to user in Acctouns.createUser
- Allow to set messages as ungroupable
- Appearance settings
- Attachments: Concerning the mobile settings to save badwidth and fix …
- Bump version to 0.10.0
- Centralize message better
- Centralize messages
- Change order of loading variables
- Change the rate limit of method setAvatarFromService from 1m to 5s
- Changes to layout and add infinite scroll to mentions bar
- Check if file is empty before upload
- Closes #1691; Fiz a grouping error in messages from history
- Code cleanup
- Configure LGTM approvals
- Create method in settings to update options of one setting
- Detect file dimensions in uploads and set height of image in attachments
- Detect if system is runing GM or IM, add info to RocketChat.Info and …
- Disable ldap settings when ldap is disabled
- Explain the available docker images
- Fix a PT translation
- Fix avatar position on compact view
- Fix checking if message is command
- Fix crash when connection reset from LDAP server
- Fix deleting a message not deleting it's attachments
- Fix error "Cannot read property 'replace' of undefined"
- Fix guest permissions
- Fix language loading from cordova
- Fix merge mess =P
- Fix mute by setting mute on room instead of subscription
- Fix pin and star
- Fix some ldap problems and set reconnect to true
- Fix sort of settings
- Fix URL
- Fixed pin and star
- Fixed several english issues.
- Get next agent on queue
- Group message by time, default 5min
- Improve avatar resize function to use GM detection and allow change s…
- Improve error when closing window
- Improved triggers settings
- Initial trigger support
- Livechat appearance preview
- Livechat hooks
- Livechat manager fix and improvements
- Livechat sidenav active item
- Livechat widget preview
- LoadSurroundingMessages
- Mentions sidenav;
- Missing language entries
- More improvements in message grouping
- Mover rocketchat.info into rocketchat:lib
- Mute/Unmute commands and button
- New icon for unpin
- New MAINTERRS
- Pass role to user created via SAML integration
- Protecting uploaded files
- Removed all console.logs from publishes and methods
- Removed ES code
- Removed kadira package
- Removed logs
- Removed unused code
- Render a player for audio files
- Return the correct error for unauthorized upload access
- Revert "Allow OEmbed to bypass file protection"
- Saving livechat trigger config
- Set avatar resize enabled by default
- Setting only one, either emoji or avatar, but never both
- Show warning and allow admins to fix the Site URL
- Support calls from client / browsers
- Ui fix for livechat survey
- Undo wrongly commited file
- Unsubscribe e-mails from CSV
- Update aldeed:simple-schema to 1.5.1
- Update Ansible link to beginners friendly deployment guide
- Update jalik:ufs to 0.3.4
- Updated aldeed:simple-schema to 1.5.0
- Updated muted usernames on setUsername
- Use attachments to render preview of uploads and use relative paths
- Using flow-router group routes

## 0.9.0, 2015-Dec-14

- Fix broken image-link when og:image contains "&amp;" (e.g. Google Maps)
- Error message when file upload media type it not accepted
- Add setting Accounts_LoginExpiration
- Fix 'create new' in private group list opening 'create channel' flex
- Moved RocketMailer to Mailer
- Move avatars on username change
- Livechat Survey
- Livechat popout support
- New integrations panel on the admin
- Many fixes on rtl.less
- Avatars for Unicode usernames
- Fix for mentioning RTL names
- Force file names to always be in LTR
- Add query operator for mailer
- Departments support
- Fixes issue #1619 persistent custom oauth.
- Add a new setting type "action" to call server methods
- Add lib clipboard.js
- Add new page container type, settings
- Add new role, manage-integrations
- Add settings/action to allow admins restart the server
- Allow arrays of keys in RocketChat.settings.onload
- Allow avatar and alias customization
- Allow packages to register files for theming
- Allow use Markdown to render a single stringn and register a helper
- Change layout of attachments
- Create a setting/action to test push notifications
- Create a user rocket.cat and set avatar on system initialization
- Do not alert admins about wrong url if accessing from cordova
- Encode url and token
- Implement package for message attachments
- Inform user to refresh page after extension install
- Pass success message to settings/actions
- Prepare code to reconfigure push plugin in runtime
- Prevent parse message urls if option parseUrls is false in message
- Prompt users to install extentions to enable screen sharing
- Shos if message is from bot and never render compact message version
- Fixed blockquote non-continous border
- Moved accountBox HTML to new separated template

## 0.8.0, 2015-Dec-8

- Fixed error: when allow change username was set to false, registration
- Improve message rendering removing MessageAction from render time
- Textarea theme fix for RTL
- Update the flex-nav hidden element for RTL
- Refresh the count of unread messages on scroll
- Reset correctly all counters of unread marks
- Force deletion and stop computations of templates when closing room
- Close rooms when more than 10 is open instead of closing rooms
- Reset avatar before uploading to prevent caching
- Create page to manage assets and change favicons
- Add option to disable "Forgot Password" link on login page
- New RocketChat.RateLimiter
- Favico.js update
- Better RTL support
- Remove custom OAuth record when removed from settings
- Improve Settings layout
- Collapse sub groups of settings
- Change translations in PT for False and True
- Add Secret URL
- Fix push notification for android
- Enable push bay default and improve settings organization
- Alert admin if configured url is different from current
- Translate section of settings
- Add "Meiryo UI" to font-family
- Fix livechat visitor can't chat after refresh
- Fix can't send msgs to new livechat rooms
- Clear iOS app badge on app startup
- Fix for image swipebox to show in RTL interface

## 0.1.0, 2015-May-19

- Initial public launch<|MERGE_RESOLUTION|>--- conflicted
+++ resolved
@@ -2,11 +2,8 @@
 
 - Fixes #2477: Admin settings, plain-text SMTP password.
 - Closes #625: Filter and sorts direct messages and private groups.
-<<<<<<< HEAD
+- Closes #2172: Accepts markdown for room topic.
 - Fixes #2433: Directly linked channel does not load for newly created user
-=======
-- Closes #2172: Accepts markdown for room topic.
->>>>>>> f6378ce7
 
 ## 0.22.0, 2016-Mar-14
 
