import moment from 'moment';

RocketChat.callbacks.add('afterSaveMessage', function(message, room) {
	// skips this callback if the message was edited
	if (message.editedAt) {
		return message;
	}

	if (message.ts && Math.abs(moment(message.ts).diff()) > 60000) {
		return message;
	}

	const getMessageLink = (room, sub) => {
		const roomPath = RocketChat.roomTypes.getRouteLink(room.t, sub);
		const path = Meteor.absoluteUrl(roomPath ? roomPath.replace(/^\//, '') : '');
		const style = [
			'color: #fff;',
			'padding: 9px 12px;',
			'border-radius: 4px;',
			'background-color: #04436a;',
			'text-decoration: none;'
		].join(' ');
		const message = TAPi18n.__('Offline_Link_Message');
		return `<p style="text-align:center;margin-bottom:8px;"><a style="${ style }" href="${ path }">${ message }</a>`;
	};

	const divisorMessage = '<hr style="margin: 20px auto; border: none; border-bottom: 1px solid #dddddd;">';
	let messageHTML = s.escapeHTML(message.msg);

	message = RocketChat.callbacks.run('renderMessage', message);
	if (message.tokens && message.tokens.length > 0) {
		message.tokens.forEach((token) => {
			token.text = token.text.replace(/([^\$])(\$[^\$])/gm, '$1$$$2');
			messageHTML = messageHTML.replace(token.token, token.text);
		});
	}

	const header = RocketChat.placeholders.replace(RocketChat.settings.get('Email_Header') || '');
	let footer = RocketChat.placeholders.replace(RocketChat.settings.get('Email_Footer') || '');
	messageHTML = messageHTML.replace(/\n/gm, '<br/>');

	const usersToSendEmail = {};
	if (room.t === 'd') {
		usersToSendEmail[message.rid.replace(message.u._id, '')] = 'direct';
	} else {
		RocketChat.models.Subscriptions.findWithSendEmailByRoomId(room._id).forEach((sub) => {
			if (sub.disableNotifications) {
				return delete usersToSendEmail[sub.u._id];
			}

			const emailNotifications = sub.emailNotifications;

			if (emailNotifications !== 'nothing') {
				const mentionedUser = message.mentions.find((mention) => {
					return mention._id === sub.u._id;
				});

				if (emailNotifications === 'mentions' || mentionedUser) {
					return usersToSendEmail[sub.u._id] = 'mention';
				}

				if (emailNotifications === 'all') {
					return usersToSendEmail[sub.u._id] = 'all';
				}
			}
			delete usersToSendEmail[sub.u._id];
		});
	}
	const userIdsToSendEmail = Object.keys(usersToSendEmail);

	let defaultLink;

	const linkByUser = {};
	if (RocketChat.roomTypes.hasCustomLink(room.t)) {
		RocketChat.models.Subscriptions.findByRoomIdAndUserIds(room._id, userIdsToSendEmail).forEach((sub) => {
			linkByUser[sub.u._id] = getMessageLink(room, sub);
		});
	} else {
		defaultLink = getMessageLink(room, {
			name: room.name
		});
	}

	if (userIdsToSendEmail.length > 0) {
		const usersOfMention = RocketChat.models.Users.getUsersToSendOfflineEmail(userIdsToSendEmail).fetch();

		if (usersOfMention && usersOfMention.length > 0) {
			usersOfMention.forEach((user) => {
				if (user.settings && user.settings.preferences && user.settings.preferences.emailNotificationMode && user.settings.preferences.emailNotificationMode === 'disabled' && usersToSendEmail[user._id] !== 'force') {
					return;
				}

				// Checks if user is in the room he/she is mentioned (unless it's public channel)
				if (room.t !== 'c' && room.usernames.indexOf(user.username) === -1) {
					return;
				}

<<<<<<< HEAD
				// Footer in case direct reply is enabled.
				if (RocketChat.settings.get('Direct_Reply_Enable')) {
					footer = RocketChat.placeholders.replace(RocketChat.settings.get('Email_Footer_Direct_Reply') || '');
				}

				let emailSubject;
				switch (usersToSendEmail[user._id]) {
					case 'all':
						emailSubject = RocketChat.placeholders.replace(RocketChat.settings.get('Offline_Mention_All_Email'), {
=======
				let emailSubject;
				switch (usersToSendEmail[user._id]) {
					case 'all':
						emailSubject = TAPi18n.__('Offline_Mention_All_Email', {
>>>>>>> 988103d4
							user: message.u.username,
							room: room.name || room.label
						});
						break;
					case 'direct':
<<<<<<< HEAD
						emailSubject = RocketChat.placeholders.replace(RocketChat.settings.get('Offline_DM_Email'), {
							user: message.u.username,
							room: room.name
						});
						break;
					case 'mention':
						emailSubject = RocketChat.placeholders.replace(RocketChat.settings.get('Offline_Mention_Email'), {
=======
						emailSubject = TAPi18n.__('Offline_DM_Email', {	user: message.u.username });
						break;
					case 'mention':
						emailSubject = TAPi18n.__('Offline_Mention_Email', {
>>>>>>> 988103d4
							user: message.u.username,
							room: room.name
						});
						break;
				}
<<<<<<< HEAD

=======
>>>>>>> 988103d4
				user.emails.some((email) => {
					if (email.verified) {
						email = {
							to: email.address,
							from: RocketChat.settings.get('From_Email'),
							subject: emailSubject,
							html: header + messageHTML + divisorMessage + (linkByUser[user._id] || defaultLink) + footer
						};
						// If direct reply enabled, email content with headers
						if (RocketChat.settings.get('Direct_Reply_Enable')) {
							email.headers = {
								// Reply-To header with format "username+messageId@domain"
								'Reply-To': `${ RocketChat.settings.get('Direct_Reply_Username').split('@')[0].split(RocketChat.settings.get('Direct_Reply_Separator'))[0] }${ RocketChat.settings.get('Direct_Reply_Separator') }${ message._id }@${ RocketChat.settings.get('Direct_Reply_Username').split('@')[1] }`
							};
						}

						Meteor.defer(() => {
							Email.send(email);
						});

						return true;
					}
				});
			});
		}
	}

	return message;

}, RocketChat.callbacks.priority.LOW, 'sendEmailOnMessage');<|MERGE_RESOLUTION|>--- conflicted
+++ resolved
@@ -95,7 +95,6 @@
 					return;
 				}
 
-<<<<<<< HEAD
 				// Footer in case direct reply is enabled.
 				if (RocketChat.settings.get('Direct_Reply_Enable')) {
 					footer = RocketChat.placeholders.replace(RocketChat.settings.get('Email_Footer_Direct_Reply') || '');
@@ -105,18 +104,11 @@
 				switch (usersToSendEmail[user._id]) {
 					case 'all':
 						emailSubject = RocketChat.placeholders.replace(RocketChat.settings.get('Offline_Mention_All_Email'), {
-=======
-				let emailSubject;
-				switch (usersToSendEmail[user._id]) {
-					case 'all':
-						emailSubject = TAPi18n.__('Offline_Mention_All_Email', {
->>>>>>> 988103d4
 							user: message.u.username,
 							room: room.name || room.label
 						});
 						break;
 					case 'direct':
-<<<<<<< HEAD
 						emailSubject = RocketChat.placeholders.replace(RocketChat.settings.get('Offline_DM_Email'), {
 							user: message.u.username,
 							room: room.name
@@ -124,21 +116,11 @@
 						break;
 					case 'mention':
 						emailSubject = RocketChat.placeholders.replace(RocketChat.settings.get('Offline_Mention_Email'), {
-=======
-						emailSubject = TAPi18n.__('Offline_DM_Email', {	user: message.u.username });
-						break;
-					case 'mention':
-						emailSubject = TAPi18n.__('Offline_Mention_Email', {
->>>>>>> 988103d4
 							user: message.u.username,
 							room: room.name
 						});
 						break;
 				}
-<<<<<<< HEAD
-
-=======
->>>>>>> 988103d4
 				user.emails.some((email) => {
 					if (email.verified) {
 						email = {
