--- conflicted
+++ resolved
@@ -1,8 +1,7 @@
 <template name="adminUsers">
-<<<<<<< HEAD
 	<div class="flex-tab-container">
 		<section class="page-container page-list flex-tab-main-content">
-			<header class="fixed-title">
+			<header class="fixed-title border-component-color">
 				{{> burger}}
 				<h2>
 					<span class="room-title">{{_ "Users"}}</span>
@@ -15,34 +14,34 @@
 					<form class="search-form" role="form">
 						<div class="input-line search">
 							<input type="text" id="users-filter" placeholder="{{_ "Search"}}" dir="auto">
-							<i class="icon-search"></i>
-							{{#unless isReady}}<i class="icon-spin"></i>{{/unless}}
+							<i class="icon-search secondary-font-color"></i>
+							{{#unless isReady}}<i class="icon-spin secondary-font-color"></i>{{/unless}}
 						</div>
 					</form>
 					<div class="results">
 						{{{_ "Showing_results" users.length}}}
 					</div>
 					<div class="list">
-						<table>
+						<table class="secondary-background-color">
 							<thead>
-								<tr>
-									<th>&nbsp;</th>
-									<th width="34%">{{_ "Name"}}</th>
-									<th width="33%">{{_ "Username"}}</th>
-									<th width="33%">{{_ "Email"}}</th>
+								<tr class="admin-table-row">
+									<th class="content-background-color border-component-color">&nbsp;</th>
+									<th class="content-background-color border-component-color" width="34%">{{_ "Name"}}</th>
+									<th class="content-background-color border-component-color" width="33%">{{_ "Username"}}</th>
+									<th class="content-background-color border-component-color" width="33%">{{_ "Email"}}</th>
 								</tr>
 							</thead>
 							<tbody>
 								{{#each users}}
 								<tr class="user-info row-link">
-									<td>
+									<td class="border-component-color">
 										<div class="user-image status-{{status}}">
 											{{> avatar username=username}}
 										</div>
 									</td>
-									<td>{{name}}</td>
-									<td>{{username}}</td>
-									<td>{{emailAddress}}</td>
+									<td class="border-component-color">{{name}}</td>
+									<td class="border-component-color">{{username}}</td>
+									<td class="border-component-color">{{emailAddress}}</td>
 								</tr>
 								{{/each}}
 							</tbody>
@@ -58,62 +57,4 @@
 			{{> flexTabBar}}
 		{{/with}}
 	</div>
-=======
-	<section class="page-container page-list">
-		<header class="fixed-title border-component-color">
-			{{> burger}}
-			<h2>
-				<span class="room-title">{{_ "Users"}}</span>
-			</h2>
-		</header>
-		<div class="content">
-			{{#unless hasPermission 'view-user-administration'}}
-				<p>{{_ "You_are_not_authorized_to_view_this_page"}}</p>
-			{{else}}
-				<form class="search-form" role="form">
-					<div class="input-line search">
-						<input type="text" id="users-filter" placeholder="{{_ "Search"}}" dir="auto">
-						<i class="icon-search secondary-font-color"></i>
-						{{#unless isReady}}<i class="icon-spin secondary-font-color"></i>{{/unless}}
-					</div>
-				</form>
-				<div class="results">
-					{{{_ "Showing_results" users.length}}}
-				</div>
-				<div class="list">
-					<table class="secondary-background-color">
-						<thead>
-							<tr class="admin-table-row">
-								<th class="content-background-color border-component-color">&nbsp;</th>
-								<th class="content-background-color border-component-color" width="34%">{{_ "Name"}}</th>
-								<th class="content-background-color border-component-color" width="33%">{{_ "Username"}}</th>
-								<th class="content-background-color border-component-color" width="33%">{{_ "Email"}}</th>
-							</tr>
-						</thead>
-						<tbody>
-							{{#each users}}
-							<tr class="user-info row-link">
-								<td class="border-component-color">
-									<div class="user-image status-{{status}}">
-										{{> avatar username=username}}
-									</div>
-								</td>
-								<td class="border-component-color">{{name}}</td>
-								<td class="border-component-color">{{username}}</td>
-								<td class="border-component-color">{{emailAddress}}</td>
-							</tr>
-							{{/each}}
-						</tbody>
-					</table>
-					{{#if hasMore}}
-						<button class="button secondary load-more {{isLoading}}">{{_ "Load_more"}}</button>
-					{{/if}}
-				</div>
-			{{/unless}}
-		</div>
-	</section>
-	<section class="flex-tab secondary-background-color">
-		{{> Template.dynamic template=flexTemplate data=flexData}}
-	</section>
->>>>>>> b561fd21
 </template>