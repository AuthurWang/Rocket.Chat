--- conflicted
+++ resolved
@@ -32,13 +32,11 @@
 			'language'
 		]);
 
-<<<<<<< HEAD
 		me.avatarUrl = RocketChat.getURL(`/avatar/${ me.username }`, { cdn: false, full: true });
-=======
+
 		const verifiedEmail = me.emails.find((email) => email.verified);
 
 		me.email = verifiedEmail ? verifiedEmail.address : undefined;
->>>>>>> 9f883b89
 
 		return RocketChat.API.v1.success(me);
 	}
