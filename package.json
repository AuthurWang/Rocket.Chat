{
	"name": "Rocket.Chat",
	"description": "The Ultimate Open Source WebChat Platform",
<<<<<<< HEAD
	"version": "0.62.1",
=======
	"version": "0.63.0-develop",
>>>>>>> 1da00898
	"author": {
		"name": "Rocket.Chat",
		"url": "https://rocket.chat/"
	},
	"contributors": [
		{
			"name": "Aaron Ogle",
			"email": "aaron.ogle@rocket.chat"
		},
		{
			"name": "Bradley Hilton",
			"email": "bradley.hilton@rocket.chat"
		},
		{
			"name": "Diego Sampaio",
			"email": "diego.sampaio@rocket.chat"
		},
		{
			"name": "Gabriel Engel",
			"email": "gabriel.engel@rocket.chat"
		},
		{
			"name": "Guilherme Gazzo",
			"email": "guilherme.gazzo@rocket.chat"
		},
		{
			"name": "Karl Prieb",
			"email": "karl.priebk@rocket.chat"
		},
		{
			"name": "Marcelo Schmidt",
			"email": "marcelo.schmidt@rocket.chat"
		},
		{
			"name": "Rodrigo Nascimento",
			"email": "rodrigo.nascimento@rocket.chat"
		},
		{
			"name": "Sing Li",
			"email": "sing.li@rocket.chat"
		}
	],
	"mocha": {
		"tests": [
			"packages/**/*.tests.js"
		],
		"files": [
			"packages/**/*.mocks.js",
			"packages/**/*.js",
			"!packages/**/*.tests.js"
		]
	},
	"keywords": [
		"rocketchat",
		"rocket",
		"chat"
	],
	"scripts": {
		"start": "meteor npm i && meteor",
		"lint": "eslint .",
		"lint-fix": "eslint . --fix",
		"stylelint": "stylelint packages/**/*.css",
		"test": "node .scripts/start.js",
		"deploy": "npm run build && pm2 startOrRestart pm2.json",
		"chimp-watch": "chimp --ddp=http://localhost:3000 --watch --mocha --path=tests/end-to-end",
		"chimp-test": "chimp tests/chimp-config.js",
		"postinstall": "cd packages/rocketchat-katex && npm i",
		"testunit-watch": "mocha --watch --opts ./mocha.opts \"`node -e \"console.log(require('./package.json').mocha.tests.join(' '))\"`\"",
		"coverage": "nyc -r html mocha --opts ./mocha.opts \"`node -e \"console.log(require('./package.json').mocha.tests.join(' '))\"`\"",
		"testunit": "mocha --opts ./mocha.opts \"`node -e \"console.log(require('./package.json').mocha.tests.join(' '))\"`\"",
		"version": "node .scripts/version.js",
		"set-version": "node .scripts/set-version.js",
		"release": "npm run set-version --silent"
	},
	"license": "MIT",
	"repository": {
		"type": "git",
		"url": "https://github.com/RocketChat/Rocket.Chat.git"
	},
	"bugs": {
		"url": "https://github.com/RocketChat/Rocket.Chat/issues",
		"email": "support@rocket.chat"
	},
	"devDependencies": {
		"autoprefixer": "^8.0.0",
		"babel-mocha-es6-compiler": "^0.1.0",
		"babel-plugin-array-includes": "^2.0.3",
		"chimp": "^0.51.0",
		"conventional-changelog-cli": "^1.3.14",
		"eslint": "^4.18.1",
		"mocha": "^5.0.1",
		"mock-require": "^3.0.1",
		"postcss-custom-properties": "^6.2.0",
		"postcss-import": "^11.1.0",
		"postcss-media-minmax": "^3.0.0",
		"postcss-nested": "^3.0.0",
		"postcss-selector-not": "^3.0.1",
		"proxyquire": "^1.8.0",
		"simple-git": "^1.91.0",
		"stylelint": "^8.4.0",
		"stylelint-order": "^0.8.1",
		"supertest": "^3.0.0"
	},
	"dependencies": {
		"@babel/runtime": "^7.0.0-beta.40",
		"@google-cloud/language": "^1.1.0",
		"@google-cloud/storage": "^1.6.0",
		"@google-cloud/vision": "^0.15.2",
		"adm-zip": "^0.4.7",
		"atlassian-crowd": "^0.5.0",
		"autolinker": "^1.6.2",
		"aws-sdk": "^2.199.0",
		"bad-words": "^1.6.1",
		"bcrypt": "^1.0.3",
		"bson": "^1.0.4",
		"bugsnag": "^2.1.3",
		"bunyan": "^1.8.12",
		"busboy": "^0.2.14",
		"cas": "https://github.com/kcbanner/node-cas/tarball/fcd27dad333223b3b75a048bce27973fb3ca0f62",
		"clipboard": "^1.7.1",
		"codemirror": "^5.35.0",
		"coffeescript": "^1.12.7",
		"connect": "^2.7.10",
		"core-js": "^2.5.3",
		"csv-parse": "^1.3.3",
		"emailreplyparser": "^0.0.5",
		"file-type": "^7.6.0",
		"filesize": "^3.6.0",
		"gridfs-stream": "^1.1.1",
		"he": "^1.1.1",
		"highlight.js": "^9.12.0",
		"iconv-lite": "^0.4.19",
		"image-size": "^0.6.2",
		"imap": "^0.8.19",
		"ip-range-check": "^0.0.2",
		"jquery": "^3.3.1",
		"jschardet": "^1.6.0",
		"ldapjs": "^1.0.2",
		"less": "https://github.com/meteor/less.js/tarball/8130849eb3d7f0ecf0ca8d0af7c4207b0442e3f6",
		"less-plugin-autoprefix": "^1.5.1",
		"localforage": "^1.5.6",
		"lokijs": "^1.5.3",
		"lru-cache": "^2.6.5",
		"mailparser": "^2.2.0",
		"marked": "^0.3.16",
		"mime-db": "^1.33.0",
		"mime-type": "^3.0.5",
		"mkdirp": "^0.5.1",
		"moment": "^2.20.1",
		"moment-timezone": "^0.5.14",
		"node-dogstatsd": "^0.0.7",
		"object-path": "^0.11.4",
		"photoswipe": "^4.1.2",
		"poplib": "^0.1.7",
		"prom-client": "^10.2.2",
		"querystring": "^0.2.0",
		"redis": "^2.8.0",
		"semver": "^5.5.0",
		"sharp": "^0.19.0",
		"slack-client": "^2.0.6",
		"speakeasy": "^2.0.0",
		"tar-stream": "^1.5.5",
		"toastr": "^2.1.4",
		"twilio": "^2.9.1",
		"ua-parser-js": "^0.7.17",
		"underscore": "^1.8.3",
		"underscore.string": "^3.3.4",
		"wolfy87-eventemitter": "^5.2.4",
		"xml-crypto": "^0.10.1",
		"xml2js": "^0.4.19",
		"xmlbuilder": "^2.6.4",
		"xmldom": "^0.1.27",
		"yaqrcode": "^0.2.1"
	}
}<|MERGE_RESOLUTION|>--- conflicted
+++ resolved
@@ -1,11 +1,7 @@
 {
 	"name": "Rocket.Chat",
 	"description": "The Ultimate Open Source WebChat Platform",
-<<<<<<< HEAD
-	"version": "0.62.1",
-=======
 	"version": "0.63.0-develop",
->>>>>>> 1da00898
 	"author": {
 		"name": "Rocket.Chat",
 		"url": "https://rocket.chat/"
