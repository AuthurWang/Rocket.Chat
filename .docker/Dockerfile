FROM rocketchat/base:4

<<<<<<< HEAD
ENV RC_VERSION 0.57.2
=======
ENV RC_VERSION 0.57.0-develop
>>>>>>> 8315367d

MAINTAINER buildmaster@rocket.chat

RUN set -x \
 && curl -SLf "https://rocket.chat/releases/${RC_VERSION}/download" -o rocket.chat.tgz \
 && curl -SLf "https://rocket.chat/releases/${RC_VERSION}/asc" -o rocket.chat.tgz.asc \
 && mkdir /app \
 && gpg --verify rocket.chat.tgz.asc \
 && mkdir -p /app \
 && tar -zxf rocket.chat.tgz -C /app \
 && rm rocket.chat.tgz rocket.chat.tgz.asc \
 && cd /app/bundle/programs/server \
 && npm install \
 && npm cache clear \
 && chown -R rocketchat:rocketchat /app

USER rocketchat

VOLUME /app/uploads

WORKDIR /app/bundle

# needs a mongoinstance - defaults to container linking with alias 'mongo'
ENV DEPLOY_METHOD=docker \
    NODE_ENV=production \
    MONGO_URL=mongodb://mongo:27017/rocketchat \
    HOME=/tmp \
    PORT=3000 \
    ROOT_URL=http://localhost:3000 \
    Accounts_AvatarStorePath=/app/uploads

EXPOSE 3000

CMD ["node", "main.js"]<|MERGE_RESOLUTION|>--- conflicted
+++ resolved
@@ -1,10 +1,6 @@
 FROM rocketchat/base:4
 
-<<<<<<< HEAD
-ENV RC_VERSION 0.57.2
-=======
 ENV RC_VERSION 0.57.0-develop
->>>>>>> 8315367d
 
 MAINTAINER buildmaster@rocket.chat
 
