/* globals FileUpload:true */
/* exported FileUpload */

import filesize from 'filesize';

let maxFileSize = 0;

FileUpload = {
	validateFileUpload(file) {
		if (!Match.test(file.rid, String)) {
			return false;
		}

		const user = Meteor.user();
		const room = RocketChat.models.Rooms.findOneById(file.rid);
		const fileUploadAllowed = RocketChat.settings.get('FileUpload_Enabled');

		if (RocketChat.authz.canAccessRoom(room, user) !== true) {
			return false;
		}

<<<<<<< HEAD
		if (!fileUploadAllowed) {
			const reason = TAPi18n.__('FileUpload_Disabled', user.language);
			throw new Meteor.Error('error-file-upload-disabled', reason);
		}

		if (file.size > maxFileSize) {
			const reason = TAPi18n.__('File_exceeds_allowed_size_of_bytes', {
				size: filesize(maxFileSize)
			}, user.language);
			throw new Meteor.Error('error-file-too-large', reason);
=======
		if (parseInt(maxFileSize) > 0) {
			if (file.size > maxFileSize) {
				const reason = TAPi18n.__('File_exceeds_allowed_size_of_bytes', {
					size: filesize(maxFileSize)
				}, user.language);
				throw new Meteor.Error('error-file-too-large', reason);
			}
>>>>>>> bd6a2597
		}

		if (!RocketChat.fileUploadIsValidContentType(file.type)) {
			const reason = TAPi18n.__('File_type_is_not_accepted', user.language);
			throw new Meteor.Error('error-invalid-file-type', reason);
		}

		return true;
	}
};

RocketChat.settings.get('FileUpload_MaxFileSize', function(key, value) {
	maxFileSize = value;
});<|MERGE_RESOLUTION|>--- conflicted
+++ resolved
@@ -19,18 +19,11 @@
 			return false;
 		}
 
-<<<<<<< HEAD
 		if (!fileUploadAllowed) {
 			const reason = TAPi18n.__('FileUpload_Disabled', user.language);
 			throw new Meteor.Error('error-file-upload-disabled', reason);
 		}
 
-		if (file.size > maxFileSize) {
-			const reason = TAPi18n.__('File_exceeds_allowed_size_of_bytes', {
-				size: filesize(maxFileSize)
-			}, user.language);
-			throw new Meteor.Error('error-file-too-large', reason);
-=======
 		if (parseInt(maxFileSize) > 0) {
 			if (file.size > maxFileSize) {
 				const reason = TAPi18n.__('File_exceeds_allowed_size_of_bytes', {
@@ -38,7 +31,6 @@
 				}, user.language);
 				throw new Meteor.Error('error-file-too-large', reason);
 			}
->>>>>>> bd6a2597
 		}
 
 		if (!RocketChat.fileUploadIsValidContentType(file.type)) {
