Meteor.methods({
	saveUserPreferences(settings) {
<<<<<<< HEAD
		const keys = {
			language: Match.Optional(String),
			newRoomNotification: Match.Optional(String),
			newMessageNotification: Match.Optional(String),
			useEmojis: Match.Optional(Boolean),
			convertAsciiEmoji: Match.Optional(Boolean),
			saveMobileBandwidth: Match.Optional(Boolean),
			collapseMediaByDefault: Match.Optional(Boolean),
			autoImageLoad: Match.Optional(Boolean),
			emailNotificationMode: Match.Optional(String),
			roomsListExhibitionMode: Match.Optional(String),
			unreadAlert: Match.Optional(Boolean),
			notificationsSoundVolume: Match.Optional(Number),
			desktopNotifications: Match.Optional(String),
			mobileNotifications: Match.Optional(String),
			enableAutoAway: Match.Optional(Boolean),
			highlights: Match.Optional([String]),
			desktopNotificationDuration: Match.Optional(Number),
			viewMode: Match.Optional(Number),
			hideUsernames: Match.Optional(Boolean),
			hideRoles: Match.Optional(Boolean),
			hideAvatars: Match.Optional(Boolean),
			hideFlexTab: Match.Optional(Boolean),
			sendOnEnter: Match.Optional(String),
			roomCounterSidebar: Match.Optional(Boolean),
			idleTimeLimit: Match.Optional(Number),
			sidebarShowFavorites: Match.Optional(Boolean),
			sidebarShowUnread: Match.Optional(Boolean),
			sidebarSortby: Match.Optional(String),
			sidebarViewMode: Match.Optional(String),
			sidebarHideAvatar: Match.Optional(Boolean)
		};
		check(settings, Match.ObjectIncluding(keys));
		if (settings.mergeChannels) {
			check(settings, Match.ObjectIncluding({
				mergeChannels: Match.OneOf(Number, Boolean) //eslint-disable-line new-cap
			}));
		}
		const user = Meteor.userId();
		if (!user) {
			return false;
		}
=======
		check(settings, Object);

		if (Meteor.userId()) {
			const preferences = {};

			if (settings.language != null) {
				RocketChat.models.Users.setLanguage(Meteor.userId(), settings.language);
			}

			if (settings.newRoomNotification) {
				preferences.newRoomNotification = settings.newRoomNotification;
			}

			if (settings.newMessageNotification) {
				preferences.newMessageNotification = settings.newMessageNotification;
			}

			if (settings.muteFocusedConversations) {
				preferences.muteFocusedConversations = settings.muteFocusedConversations === '1' ? true : false;
			}

			if (settings.useEmojis) {
				preferences.useEmojis = settings.useEmojis === '1' ? true : false;
			}

			if (settings.convertAsciiEmoji) {
				preferences.convertAsciiEmoji = settings.convertAsciiEmoji === '1' ? true : false;
			}

			if (settings.saveMobileBandwidth) {
				preferences.saveMobileBandwidth = settings.saveMobileBandwidth === '1' ? true : false;
			}

			if (settings.collapseMediaByDefault) {
				preferences.collapseMediaByDefault = settings.collapseMediaByDefault === '1' ? true : false;
			}

			if (settings.autoImageLoad) {
				preferences.autoImageLoad = settings.autoImageLoad === '1' ? true : false;
			}

			if (settings.emailNotificationMode) {
				preferences.emailNotificationMode = settings.emailNotificationMode;
			}

			if (settings.mergeChannels !== '-1') {
				preferences.mergeChannels = settings.mergeChannels === '1';
			} else {
				delete preferences.mergeChannels;
			}

			preferences.roomsListExhibitionMode = ['category', 'unread', 'activity'].includes(settings.roomsListExhibitionMode) ? settings.roomsListExhibitionMode : 'category';

			if (settings.unreadAlert) {
				preferences.unreadAlert = settings.unreadAlert === '1' ? true : false;
			}

			if (settings.notificationsSoundVolume) {
				preferences.notificationsSoundVolume = settings.notificationsSoundVolume;
			}

			if (settings.audioNotifications) {
				preferences.audioNotifications = settings.audioNotifications;
			}
>>>>>>> b63eae70

		if (settings.language != null) {
			RocketChat.models.Users.setLanguage(user, settings.language);
		}

		if (settings.mergeChannels != null) {
			settings.mergeChannels = ['1', true].includes(settings.mergeChannels);
		}



		if (settings.roomsListExhibitionMode != null) {
			settings.roomsListExhibitionMode = ['category', 'unread', 'activity'].includes(settings.roomsListExhibitionMode) ? settings.roomsListExhibitionMode : 'category';
		}

		RocketChat.models.Users.setPreferences(user, settings);

		return true;
	}
});<|MERGE_RESOLUTION|>--- conflicted
+++ resolved
@@ -1,6 +1,5 @@
 Meteor.methods({
 	saveUserPreferences(settings) {
-<<<<<<< HEAD
 		const keys = {
 			language: Match.Optional(String),
 			newRoomNotification: Match.Optional(String),
@@ -31,7 +30,8 @@
 			sidebarShowUnread: Match.Optional(Boolean),
 			sidebarSortby: Match.Optional(String),
 			sidebarViewMode: Match.Optional(String),
-			sidebarHideAvatar: Match.Optional(Boolean)
+			sidebarHideAvatar: Match.Optional(Boolean),
+			muteFocusedConversations: Match.Optional(Boolean)
 		};
 		check(settings, Match.ObjectIncluding(keys));
 		if (settings.mergeChannels) {
@@ -43,72 +43,6 @@
 		if (!user) {
 			return false;
 		}
-=======
-		check(settings, Object);
-
-		if (Meteor.userId()) {
-			const preferences = {};
-
-			if (settings.language != null) {
-				RocketChat.models.Users.setLanguage(Meteor.userId(), settings.language);
-			}
-
-			if (settings.newRoomNotification) {
-				preferences.newRoomNotification = settings.newRoomNotification;
-			}
-
-			if (settings.newMessageNotification) {
-				preferences.newMessageNotification = settings.newMessageNotification;
-			}
-
-			if (settings.muteFocusedConversations) {
-				preferences.muteFocusedConversations = settings.muteFocusedConversations === '1' ? true : false;
-			}
-
-			if (settings.useEmojis) {
-				preferences.useEmojis = settings.useEmojis === '1' ? true : false;
-			}
-
-			if (settings.convertAsciiEmoji) {
-				preferences.convertAsciiEmoji = settings.convertAsciiEmoji === '1' ? true : false;
-			}
-
-			if (settings.saveMobileBandwidth) {
-				preferences.saveMobileBandwidth = settings.saveMobileBandwidth === '1' ? true : false;
-			}
-
-			if (settings.collapseMediaByDefault) {
-				preferences.collapseMediaByDefault = settings.collapseMediaByDefault === '1' ? true : false;
-			}
-
-			if (settings.autoImageLoad) {
-				preferences.autoImageLoad = settings.autoImageLoad === '1' ? true : false;
-			}
-
-			if (settings.emailNotificationMode) {
-				preferences.emailNotificationMode = settings.emailNotificationMode;
-			}
-
-			if (settings.mergeChannels !== '-1') {
-				preferences.mergeChannels = settings.mergeChannels === '1';
-			} else {
-				delete preferences.mergeChannels;
-			}
-
-			preferences.roomsListExhibitionMode = ['category', 'unread', 'activity'].includes(settings.roomsListExhibitionMode) ? settings.roomsListExhibitionMode : 'category';
-
-			if (settings.unreadAlert) {
-				preferences.unreadAlert = settings.unreadAlert === '1' ? true : false;
-			}
-
-			if (settings.notificationsSoundVolume) {
-				preferences.notificationsSoundVolume = settings.notificationsSoundVolume;
-			}
-
-			if (settings.audioNotifications) {
-				preferences.audioNotifications = settings.audioNotifications;
-			}
->>>>>>> b63eae70
 
 		if (settings.language != null) {
 			RocketChat.models.Users.setLanguage(user, settings.language);
