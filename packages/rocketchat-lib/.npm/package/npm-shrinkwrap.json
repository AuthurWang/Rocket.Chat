{
  "dependencies": {
    "acorn": {
      "version": "1.2.2",
      "resolved": "https://registry.npmjs.org/acorn/-/acorn-1.2.2.tgz",
      "from": "acorn@>=1.0.3 <2.0.0"
    },
    "amdefine": {
      "version": "1.0.0",
      "resolved": "https://registry.npmjs.org/amdefine/-/amdefine-1.0.0.tgz",
      "from": "amdefine@>=0.0.4"
    },
<<<<<<< HEAD
=======
    "ansi-regex": {
      "version": "2.0.0",
      "resolved": "https://registry.npmjs.org/ansi-regex/-/ansi-regex-2.0.0.tgz",
      "from": "ansi-regex@>=2.0.0 <3.0.0"
    },
    "ansi-styles": {
      "version": "2.2.1",
      "resolved": "https://registry.npmjs.org/ansi-styles/-/ansi-styles-2.2.1.tgz",
      "from": "ansi-styles@>=2.2.1 <3.0.0"
    },
    "asap": {
      "version": "2.0.4",
      "resolved": "https://registry.npmjs.org/asap/-/asap-2.0.4.tgz",
      "from": "asap@>=2.0.3 <2.1.0"
    },
    "asn1": {
      "version": "0.2.3",
      "resolved": "https://registry.npmjs.org/asn1/-/asn1-0.2.3.tgz",
      "from": "asn1@>=0.2.3 <0.3.0"
    },
    "assert-plus": {
      "version": "0.2.0",
      "resolved": "https://registry.npmjs.org/assert-plus/-/assert-plus-0.2.0.tgz",
      "from": "assert-plus@>=0.2.0 <0.3.0"
    },
>>>>>>> 73a290df
    "ast-types": {
      "version": "0.8.15",
      "resolved": "https://registry.npmjs.org/ast-types/-/ast-types-0.8.15.tgz",
      "from": "ast-types@0.8.15"
    },
<<<<<<< HEAD
=======
    "async": {
      "version": "2.0.1",
      "resolved": "https://registry.npmjs.org/async/-/async-2.0.1.tgz",
      "from": "async@>=2.0.1 <3.0.0"
    },
    "aws-sign2": {
      "version": "0.6.0",
      "resolved": "https://registry.npmjs.org/aws-sign2/-/aws-sign2-0.6.0.tgz",
      "from": "aws-sign2@>=0.6.0 <0.7.0"
    },
    "aws4": {
      "version": "1.4.1",
      "resolved": "https://registry.npmjs.org/aws4/-/aws4-1.4.1.tgz",
      "from": "aws4@>=1.2.1 <2.0.0"
    },
>>>>>>> 73a290df
    "bad-words": {
      "version": "1.3.1",
      "resolved": "https://registry.npmjs.org/bad-words/-/bad-words-1.3.1.tgz",
      "from": "bad-words@1.3.1"
    },
    "badwords-list": {
      "version": "1.0.0",
      "resolved": "https://registry.npmjs.org/badwords-list/-/badwords-list-1.0.0.tgz",
      "from": "badwords-list@>=1.0.0 <2.0.0"
    },
    "base62": {
      "version": "0.1.1",
      "resolved": "https://registry.npmjs.org/base62/-/base62-0.1.1.tgz",
      "from": "base62@0.1.1"
    },
<<<<<<< HEAD
    "core-util-is": {
      "version": "1.0.2",
      "resolved": "https://registry.npmjs.org/core-util-is/-/core-util-is-1.0.2.tgz",
      "from": "core-util-is@>=1.0.0 <1.1.0"
    },
    "es3ify": {
      "version": "0.1.4",
      "resolved": "https://registry.npmjs.org/es3ify/-/es3ify-0.1.4.tgz",
      "from": "es3ify@>=0.1.3 <0.2.0"
    },
    "esmangle-evaluator": {
      "version": "1.0.1",
      "resolved": "https://registry.npmjs.org/esmangle-evaluator/-/esmangle-evaluator-1.0.1.tgz",
      "from": "esmangle-evaluator@>=1.0.0 <2.0.0"
    },
    "esprima-fb": {
      "version": "3001.1.0-dev-harmony-fb",
      "resolved": "https://registry.npmjs.org/esprima-fb/-/esprima-fb-3001.0001.0000-dev-harmony-fb.tgz",
      "from": "esprima-fb@>=3001.1.0-dev-harmony-fb <3001.2.0"
    },
    "falafel": {
      "version": "1.2.0",
      "resolved": "https://registry.npmjs.org/falafel/-/falafel-1.2.0.tgz",
      "from": "falafel@>=1.0.1 <2.0.0"
    },
    "foreach": {
      "version": "2.0.5",
      "resolved": "https://registry.npmjs.org/foreach/-/foreach-2.0.5.tgz",
      "from": "foreach@>=2.0.5 <3.0.0"
    },
    "immediate": {
      "version": "3.0.6",
      "resolved": "https://registry.npmjs.org/immediate/-/immediate-3.0.6.tgz",
      "from": "immediate@>=3.0.5 <3.1.0"
    },
    "inherits": {
      "version": "2.0.3",
      "resolved": "https://registry.npmjs.org/inherits/-/inherits-2.0.3.tgz",
      "from": "inherits@>=2.0.1 <2.1.0"
    },
    "inline-process-browser": {
      "version": "1.0.0",
      "resolved": "https://registry.npmjs.org/inline-process-browser/-/inline-process-browser-1.0.0.tgz",
      "from": "inline-process-browser@>=1.0.0 <2.0.0"
    },
    "isarray": {
      "version": "0.0.1",
      "resolved": "https://registry.npmjs.org/isarray/-/isarray-0.0.1.tgz",
      "from": "isarray@0.0.1"
    },
    "jstransform": {
      "version": "3.0.0",
      "resolved": "https://registry.npmjs.org/jstransform/-/jstransform-3.0.0.tgz",
      "from": "jstransform@>=3.0.0 <3.1.0"
    },
    "lie": {
      "version": "3.0.2",
      "resolved": "https://registry.npmjs.org/lie/-/lie-3.0.2.tgz",
      "from": "lie@3.0.2"
=======
    "bcrypt-pbkdf": {
      "version": "1.0.0",
      "resolved": "https://registry.npmjs.org/bcrypt-pbkdf/-/bcrypt-pbkdf-1.0.0.tgz",
      "from": "bcrypt-pbkdf@>=1.0.0 <2.0.0",
      "dependencies": {
        "tweetnacl": {
          "version": "0.14.3",
          "resolved": "https://registry.npmjs.org/tweetnacl/-/tweetnacl-0.14.3.tgz",
          "from": "tweetnacl@>=0.14.3 <0.15.0"
        }
      }
    },
    "bl": {
      "version": "1.1.2",
      "resolved": "https://registry.npmjs.org/bl/-/bl-1.1.2.tgz",
      "from": "bl@>=1.1.2 <1.2.0"
    },
    "boom": {
      "version": "2.10.1",
      "resolved": "https://registry.npmjs.org/boom/-/boom-2.10.1.tgz",
      "from": "boom@>=2.0.0 <3.0.0"
    },
    "bugsnag": {
      "version": "1.8.0",
      "resolved": "https://registry.npmjs.org/bugsnag/-/bugsnag-1.8.0.tgz",
      "from": "bugsnag@1.8.0"
    },
    "caseless": {
      "version": "0.11.0",
      "resolved": "https://registry.npmjs.org/caseless/-/caseless-0.11.0.tgz",
      "from": "caseless@>=0.11.0 <0.12.0"
    },
    "chalk": {
      "version": "1.1.3",
      "resolved": "https://registry.npmjs.org/chalk/-/chalk-1.1.3.tgz",
      "from": "chalk@>=1.1.1 <2.0.0"
    },
    "combined-stream": {
      "version": "1.0.5",
      "resolved": "https://registry.npmjs.org/combined-stream/-/combined-stream-1.0.5.tgz",
      "from": "combined-stream@>=1.0.5 <1.1.0"
    },
    "commander": {
      "version": "2.9.0",
      "resolved": "https://registry.npmjs.org/commander/-/commander-2.9.0.tgz",
      "from": "commander@>=2.9.0 <3.0.0"
    },
    "core-util-is": {
      "version": "1.0.2",
      "resolved": "https://registry.npmjs.org/core-util-is/-/core-util-is-1.0.2.tgz",
      "from": "core-util-is@>=1.0.0 <1.1.0"
    },
    "cryptiles": {
      "version": "2.0.5",
      "resolved": "https://registry.npmjs.org/cryptiles/-/cryptiles-2.0.5.tgz",
      "from": "cryptiles@>=2.0.0 <3.0.0"
    },
    "dashdash": {
      "version": "1.14.0",
      "resolved": "https://registry.npmjs.org/dashdash/-/dashdash-1.14.0.tgz",
      "from": "dashdash@>=1.12.0 <2.0.0",
      "dependencies": {
        "assert-plus": {
          "version": "1.0.0",
          "resolved": "https://registry.npmjs.org/assert-plus/-/assert-plus-1.0.0.tgz",
          "from": "assert-plus@>=1.0.0 <2.0.0"
        }
      }
>>>>>>> 73a290df
    },
    "delayed-stream": {
      "version": "1.0.0",
      "resolved": "https://registry.npmjs.org/delayed-stream/-/delayed-stream-1.0.0.tgz",
      "from": "delayed-stream@>=1.0.0 <1.1.0"
    },
    "ecc-jsbn": {
      "version": "0.1.1",
      "resolved": "https://registry.npmjs.org/ecc-jsbn/-/ecc-jsbn-0.1.1.tgz",
      "from": "ecc-jsbn@>=0.1.1 <0.2.0"
    },
    "es3ify": {
      "version": "0.1.4",
      "resolved": "https://registry.npmjs.org/es3ify/-/es3ify-0.1.4.tgz",
      "from": "es3ify@>=0.1.3 <0.2.0"
    },
    "escape-string-regexp": {
      "version": "1.0.5",
      "resolved": "https://registry.npmjs.org/escape-string-regexp/-/escape-string-regexp-1.0.5.tgz",
      "from": "escape-string-regexp@>=1.0.2 <2.0.0"
    },
    "esmangle-evaluator": {
      "version": "1.0.1",
      "resolved": "https://registry.npmjs.org/esmangle-evaluator/-/esmangle-evaluator-1.0.1.tgz",
      "from": "esmangle-evaluator@>=1.0.0 <2.0.0"
    },
    "esprima-fb": {
      "version": "3001.1.0-dev-harmony-fb",
      "resolved": "https://registry.npmjs.org/esprima-fb/-/esprima-fb-3001.0001.0000-dev-harmony-fb.tgz",
      "from": "esprima-fb@>=3001.1.0-dev-harmony-fb <3001.2.0"
    },
    "extend": {
      "version": "3.0.0",
      "resolved": "https://registry.npmjs.org/extend/-/extend-3.0.0.tgz",
      "from": "extend@>=3.0.0 <3.1.0"
    },
    "extsprintf": {
      "version": "1.0.2",
      "resolved": "https://registry.npmjs.org/extsprintf/-/extsprintf-1.0.2.tgz",
      "from": "extsprintf@1.0.2"
    },
    "falafel": {
      "version": "1.2.0",
      "resolved": "https://registry.npmjs.org/falafel/-/falafel-1.2.0.tgz",
      "from": "falafel@>=1.0.1 <2.0.0",
      "dependencies": {
        "isarray": {
          "version": "0.0.1",
          "resolved": "https://registry.npmjs.org/isarray/-/isarray-0.0.1.tgz",
          "from": "isarray@0.0.1"
        }
      }
    },
    "foreach": {
      "version": "2.0.5",
      "resolved": "https://registry.npmjs.org/foreach/-/foreach-2.0.5.tgz",
      "from": "foreach@>=2.0.5 <3.0.0"
    },
    "forever-agent": {
      "version": "0.6.1",
      "resolved": "https://registry.npmjs.org/forever-agent/-/forever-agent-0.6.1.tgz",
      "from": "forever-agent@>=0.6.1 <0.7.0"
    },
    "form-data": {
      "version": "1.0.1",
      "resolved": "https://registry.npmjs.org/form-data/-/form-data-1.0.1.tgz",
      "from": "form-data@>=1.0.0-rc4 <1.1.0"
    },
    "generate-function": {
      "version": "2.0.0",
      "resolved": "https://registry.npmjs.org/generate-function/-/generate-function-2.0.0.tgz",
      "from": "generate-function@>=2.0.0 <3.0.0"
    },
    "generate-object-property": {
      "version": "1.2.0",
      "resolved": "https://registry.npmjs.org/generate-object-property/-/generate-object-property-1.2.0.tgz",
      "from": "generate-object-property@>=1.1.0 <2.0.0"
    },
    "getpass": {
      "version": "0.1.6",
      "resolved": "https://registry.npmjs.org/getpass/-/getpass-0.1.6.tgz",
      "from": "getpass@>=0.1.1 <0.2.0",
      "dependencies": {
        "assert-plus": {
          "version": "1.0.0",
          "resolved": "https://registry.npmjs.org/assert-plus/-/assert-plus-1.0.0.tgz",
          "from": "assert-plus@>=1.0.0 <2.0.0"
        }
      }
    },
    "graceful-readlink": {
      "version": "1.0.1",
      "resolved": "https://registry.npmjs.org/graceful-readlink/-/graceful-readlink-1.0.1.tgz",
      "from": "graceful-readlink@>=1.0.0"
    },
    "har-validator": {
      "version": "2.0.6",
      "resolved": "https://registry.npmjs.org/har-validator/-/har-validator-2.0.6.tgz",
      "from": "har-validator@>=2.0.6 <2.1.0"
    },
    "has-ansi": {
      "version": "2.0.0",
      "resolved": "https://registry.npmjs.org/has-ansi/-/has-ansi-2.0.0.tgz",
      "from": "has-ansi@>=2.0.0 <3.0.0"
    },
    "hawk": {
      "version": "3.1.3",
      "resolved": "https://registry.npmjs.org/hawk/-/hawk-3.1.3.tgz",
      "from": "hawk@>=3.1.3 <3.2.0"
    },
    "hoek": {
      "version": "2.16.3",
      "resolved": "https://registry.npmjs.org/hoek/-/hoek-2.16.3.tgz",
      "from": "hoek@>=2.0.0 <3.0.0"
    },
    "http-signature": {
      "version": "1.1.1",
      "resolved": "https://registry.npmjs.org/http-signature/-/http-signature-1.1.1.tgz",
      "from": "http-signature@>=1.1.0 <1.2.0"
    },
    "immediate": {
      "version": "3.0.6",
      "resolved": "https://registry.npmjs.org/immediate/-/immediate-3.0.6.tgz",
      "from": "immediate@>=3.0.5 <3.1.0"
    },
    "inherits": {
      "version": "2.0.3",
      "resolved": "https://registry.npmjs.org/inherits/-/inherits-2.0.3.tgz",
      "from": "inherits@>=2.0.1 <2.1.0"
    },
    "inline-process-browser": {
      "version": "1.0.0",
      "resolved": "https://registry.npmjs.org/inline-process-browser/-/inline-process-browser-1.0.0.tgz",
      "from": "inline-process-browser@>=1.0.0 <2.0.0"
    },
    "is-my-json-valid": {
      "version": "2.13.1",
      "resolved": "https://registry.npmjs.org/is-my-json-valid/-/is-my-json-valid-2.13.1.tgz",
      "from": "is-my-json-valid@>=2.12.4 <3.0.0"
    },
    "is-property": {
      "version": "1.0.2",
      "resolved": "https://registry.npmjs.org/is-property/-/is-property-1.0.2.tgz",
      "from": "is-property@>=1.0.0 <2.0.0"
    },
    "is-typedarray": {
      "version": "1.0.0",
      "resolved": "https://registry.npmjs.org/is-typedarray/-/is-typedarray-1.0.0.tgz",
      "from": "is-typedarray@>=1.0.0 <1.1.0"
    },
    "isarray": {
      "version": "1.0.0",
      "resolved": "https://registry.npmjs.org/isarray/-/isarray-1.0.0.tgz",
      "from": "isarray@>=1.0.0 <1.1.0"
    },
    "isstream": {
      "version": "0.1.2",
      "resolved": "https://registry.npmjs.org/isstream/-/isstream-0.1.2.tgz",
      "from": "isstream@>=0.1.2 <0.2.0"
    },
    "jodid25519": {
      "version": "1.0.2",
      "resolved": "https://registry.npmjs.org/jodid25519/-/jodid25519-1.0.2.tgz",
      "from": "jodid25519@>=1.0.0 <2.0.0"
    },
    "jsbn": {
      "version": "0.1.0",
      "resolved": "https://registry.npmjs.org/jsbn/-/jsbn-0.1.0.tgz",
      "from": "jsbn@>=0.1.0 <0.2.0"
    },
    "json-schema": {
      "version": "0.2.2",
      "resolved": "https://registry.npmjs.org/json-schema/-/json-schema-0.2.2.tgz",
      "from": "json-schema@0.2.2"
    },
    "json-stringify-safe": {
      "version": "5.0.1",
      "resolved": "https://registry.npmjs.org/json-stringify-safe/-/json-stringify-safe-5.0.1.tgz",
      "from": "json-stringify-safe@>=5.0.1 <5.1.0"
    },
    "jsonpointer": {
      "version": "2.0.0",
      "resolved": "https://registry.npmjs.org/jsonpointer/-/jsonpointer-2.0.0.tgz",
      "from": "jsonpointer@2.0.0"
    },
    "jsprim": {
      "version": "1.3.0",
      "resolved": "https://registry.npmjs.org/jsprim/-/jsprim-1.3.0.tgz",
      "from": "jsprim@>=1.2.2 <2.0.0"
    },
    "jstransform": {
      "version": "3.0.0",
      "resolved": "https://registry.npmjs.org/jstransform/-/jstransform-3.0.0.tgz",
      "from": "jstransform@>=3.0.0 <3.1.0"
    },
    "lie": {
      "version": "3.0.2",
      "resolved": "https://registry.npmjs.org/lie/-/lie-3.0.2.tgz",
      "from": "lie@3.0.2"
    },
    "localforage": {
      "version": "1.4.2",
      "resolved": "https://registry.npmjs.org/localforage/-/localforage-1.4.2.tgz",
      "from": "localforage@1.4.2"
    },
<<<<<<< HEAD
    "lokijs": {
      "version": "1.4.1",
      "resolved": "https://registry.npmjs.org/lokijs/-/lokijs-1.4.1.tgz",
      "from": "lokijs@1.4.1"
    },
    "node-dogstatsd": {
      "version": "0.0.6",
      "resolved": "https://registry.npmjs.org/node-dogstatsd/-/node-dogstatsd-0.0.6.tgz",
      "from": "node-dogstatsd@0.0.6"
=======
    "lodash": {
      "version": "4.15.0",
      "resolved": "https://registry.npmjs.org/lodash/-/lodash-4.15.0.tgz",
      "from": "lodash@>=4.8.0 <5.0.0"
    },
    "mime-db": {
      "version": "1.23.0",
      "resolved": "https://registry.npmjs.org/mime-db/-/mime-db-1.23.0.tgz",
      "from": "mime-db@>=1.23.0 <1.24.0"
    },
    "mime-types": {
      "version": "2.1.11",
      "resolved": "https://registry.npmjs.org/mime-types/-/mime-types-2.1.11.tgz",
      "from": "mime-types@>=2.1.7 <2.2.0"
    },
    "node-uuid": {
      "version": "1.4.7",
      "resolved": "https://registry.npmjs.org/node-uuid/-/node-uuid-1.4.7.tgz",
      "from": "node-uuid@>=1.4.7 <1.5.0"
    },
    "oauth-sign": {
      "version": "0.8.2",
      "resolved": "https://registry.npmjs.org/oauth-sign/-/oauth-sign-0.8.2.tgz",
      "from": "oauth-sign@>=0.8.1 <0.9.0"
>>>>>>> 73a290df
    },
    "object-keys": {
      "version": "1.0.11",
      "resolved": "https://registry.npmjs.org/object-keys/-/object-keys-1.0.11.tgz",
      "from": "object-keys@>=1.0.6 <2.0.0"
    },
<<<<<<< HEAD
    "object-path": {
      "version": "0.9.2",
      "resolved": "https://registry.npmjs.org/object-path/-/object-path-0.9.2.tgz",
      "from": "object-path@0.9.2"
=======
    "pinkie": {
      "version": "2.0.4",
      "resolved": "https://registry.npmjs.org/pinkie/-/pinkie-2.0.4.tgz",
      "from": "pinkie@>=2.0.0 <3.0.0"
    },
    "pinkie-promise": {
      "version": "2.0.1",
      "resolved": "https://registry.npmjs.org/pinkie-promise/-/pinkie-promise-2.0.1.tgz",
      "from": "pinkie-promise@>=2.0.0 <3.0.0"
>>>>>>> 73a290df
    },
    "private": {
      "version": "0.1.6",
      "resolved": "https://registry.npmjs.org/private/-/private-0.1.6.tgz",
      "from": "private@>=0.1.5 <0.2.0"
    },
<<<<<<< HEAD
    "readable-stream": {
      "version": "1.0.34",
      "resolved": "https://registry.npmjs.org/readable-stream/-/readable-stream-1.0.34.tgz",
      "from": "readable-stream@>=1.0.33-1 <1.1.0-0"
=======
    "process-nextick-args": {
      "version": "1.0.7",
      "resolved": "https://registry.npmjs.org/process-nextick-args/-/process-nextick-args-1.0.7.tgz",
      "from": "process-nextick-args@>=1.0.6 <1.1.0"
    },
    "promise": {
      "version": "7.1.1",
      "resolved": "https://registry.npmjs.org/promise/-/promise-7.1.1.tgz",
      "from": "promise@>=7.0.0 <8.0.0"
    },
    "qs": {
      "version": "6.2.1",
      "resolved": "https://registry.npmjs.org/qs/-/qs-6.2.1.tgz",
      "from": "qs@>=6.2.0 <6.3.0"
    },
    "readable-stream": {
      "version": "2.0.6",
      "resolved": "https://registry.npmjs.org/readable-stream/-/readable-stream-2.0.6.tgz",
      "from": "readable-stream@>=2.0.5 <2.1.0"
>>>>>>> 73a290df
    },
    "recast": {
      "version": "0.10.43",
      "resolved": "https://registry.npmjs.org/recast/-/recast-0.10.43.tgz",
      "from": "recast@>=0.10.1 <0.11.0",
<<<<<<< HEAD
      "dependencies": {
        "esprima-fb": {
          "version": "15001.1001.0-dev-harmony-fb",
          "resolved": "https://registry.npmjs.org/esprima-fb/-/esprima-fb-15001.1001.0-dev-harmony-fb.tgz",
          "from": "esprima-fb@>=15001.1001.0-dev-harmony-fb <15001.1002.0"
        },
        "source-map": {
          "version": "0.5.6",
          "resolved": "https://registry.npmjs.org/source-map/-/source-map-0.5.6.tgz",
          "from": "source-map@>=0.5.0 <0.6.0"
        }
      }
    },
    "source-map": {
      "version": "0.1.31",
      "resolved": "https://registry.npmjs.org/source-map/-/source-map-0.1.31.tgz",
      "from": "source-map@0.1.31"
=======
      "dependencies": {
        "esprima-fb": {
          "version": "15001.1001.0-dev-harmony-fb",
          "resolved": "https://registry.npmjs.org/esprima-fb/-/esprima-fb-15001.1001.0-dev-harmony-fb.tgz",
          "from": "esprima-fb@>=15001.1001.0-dev-harmony-fb <15001.1002.0"
        },
        "source-map": {
          "version": "0.5.6",
          "resolved": "https://registry.npmjs.org/source-map/-/source-map-0.5.6.tgz",
          "from": "source-map@>=0.5.0 <0.6.0"
        }
      }
    },
    "request": {
      "version": "2.74.0",
      "resolved": "https://registry.npmjs.org/request/-/request-2.74.0.tgz",
      "from": "request@>=2.0.0 <3.0.0"
    },
    "sntp": {
      "version": "1.0.9",
      "resolved": "https://registry.npmjs.org/sntp/-/sntp-1.0.9.tgz",
      "from": "sntp@>=1.0.0 <2.0.0"
    },
    "source-map": {
      "version": "0.1.31",
      "resolved": "https://registry.npmjs.org/source-map/-/source-map-0.1.31.tgz",
      "from": "source-map@0.1.31"
    },
    "sshpk": {
      "version": "1.10.0",
      "resolved": "https://registry.npmjs.org/sshpk/-/sshpk-1.10.0.tgz",
      "from": "sshpk@>=1.7.0 <2.0.0",
      "dependencies": {
        "assert-plus": {
          "version": "1.0.0",
          "resolved": "https://registry.npmjs.org/assert-plus/-/assert-plus-1.0.0.tgz",
          "from": "assert-plus@>=1.0.0 <2.0.0"
        }
      }
    },
    "stack-trace": {
      "version": "0.0.9",
      "resolved": "https://registry.npmjs.org/stack-trace/-/stack-trace-0.0.9.tgz",
      "from": "stack-trace@0.0.9"
>>>>>>> 73a290df
    },
    "string_decoder": {
      "version": "0.10.31",
      "resolved": "https://registry.npmjs.org/string_decoder/-/string_decoder-0.10.31.tgz",
      "from": "string_decoder@>=0.10.0 <0.11.0"
    },
<<<<<<< HEAD
=======
    "stringstream": {
      "version": "0.0.5",
      "resolved": "https://registry.npmjs.org/stringstream/-/stringstream-0.0.5.tgz",
      "from": "stringstream@>=0.0.4 <0.1.0"
    },
    "strip-ansi": {
      "version": "3.0.1",
      "resolved": "https://registry.npmjs.org/strip-ansi/-/strip-ansi-3.0.1.tgz",
      "from": "strip-ansi@>=3.0.0 <4.0.0"
    },
    "supports-color": {
      "version": "2.0.0",
      "resolved": "https://registry.npmjs.org/supports-color/-/supports-color-2.0.0.tgz",
      "from": "supports-color@>=2.0.0 <3.0.0"
    },
>>>>>>> 73a290df
    "through": {
      "version": "2.3.8",
      "resolved": "https://registry.npmjs.org/through/-/through-2.3.8.tgz",
      "from": "through@>=2.3.4 <2.4.0"
    },
    "through2": {
      "version": "0.6.5",
      "resolved": "https://registry.npmjs.org/through2/-/through2-0.6.5.tgz",
<<<<<<< HEAD
      "from": "through2@>=0.6.5 <0.7.0"
=======
      "from": "through2@>=0.6.5 <0.7.0",
      "dependencies": {
        "isarray": {
          "version": "0.0.1",
          "resolved": "https://registry.npmjs.org/isarray/-/isarray-0.0.1.tgz",
          "from": "isarray@0.0.1"
        },
        "readable-stream": {
          "version": "1.0.34",
          "resolved": "https://registry.npmjs.org/readable-stream/-/readable-stream-1.0.34.tgz",
          "from": "readable-stream@>=1.0.33-1 <1.1.0-0"
        }
      }
    },
    "tough-cookie": {
      "version": "2.3.1",
      "resolved": "https://registry.npmjs.org/tough-cookie/-/tough-cookie-2.3.1.tgz",
      "from": "tough-cookie@>=2.3.0 <2.4.0"
    },
    "tunnel-agent": {
      "version": "0.4.3",
      "resolved": "https://registry.npmjs.org/tunnel-agent/-/tunnel-agent-0.4.3.tgz",
      "from": "tunnel-agent@>=0.4.1 <0.5.0"
    },
    "tweetnacl": {
      "version": "0.13.3",
      "resolved": "https://registry.npmjs.org/tweetnacl/-/tweetnacl-0.13.3.tgz",
      "from": "tweetnacl@>=0.13.0 <0.14.0"
>>>>>>> 73a290df
    },
    "unreachable-branch-transform": {
      "version": "0.3.0",
      "resolved": "https://registry.npmjs.org/unreachable-branch-transform/-/unreachable-branch-transform-0.3.0.tgz",
      "from": "unreachable-branch-transform@>=0.3.0 <0.4.0"
    },
<<<<<<< HEAD
    "xtend": {
      "version": "4.0.1",
      "resolved": "https://registry.npmjs.org/xtend/-/xtend-4.0.1.tgz",
      "from": "xtend@>=4.0.0 <4.1.0-0"
=======
    "util-deprecate": {
      "version": "1.0.2",
      "resolved": "https://registry.npmjs.org/util-deprecate/-/util-deprecate-1.0.2.tgz",
      "from": "util-deprecate@>=1.0.1 <1.1.0"
    },
    "verror": {
      "version": "1.3.6",
      "resolved": "https://registry.npmjs.org/verror/-/verror-1.3.6.tgz",
      "from": "verror@1.3.6"
    },
    "xtend": {
      "version": "4.0.1",
      "resolved": "https://registry.npmjs.org/xtend/-/xtend-4.0.1.tgz",
      "from": "xtend@>=4.0.0 <5.0.0"
>>>>>>> 73a290df
    }
  }
}<|MERGE_RESOLUTION|>--- conflicted
+++ resolved
@@ -10,8 +10,6 @@
       "resolved": "https://registry.npmjs.org/amdefine/-/amdefine-1.0.0.tgz",
       "from": "amdefine@>=0.0.4"
     },
-<<<<<<< HEAD
-=======
     "ansi-regex": {
       "version": "2.0.0",
       "resolved": "https://registry.npmjs.org/ansi-regex/-/ansi-regex-2.0.0.tgz",
@@ -37,14 +35,11 @@
       "resolved": "https://registry.npmjs.org/assert-plus/-/assert-plus-0.2.0.tgz",
       "from": "assert-plus@>=0.2.0 <0.3.0"
     },
->>>>>>> 73a290df
     "ast-types": {
       "version": "0.8.15",
       "resolved": "https://registry.npmjs.org/ast-types/-/ast-types-0.8.15.tgz",
       "from": "ast-types@0.8.15"
     },
-<<<<<<< HEAD
-=======
     "async": {
       "version": "2.0.1",
       "resolved": "https://registry.npmjs.org/async/-/async-2.0.1.tgz",
@@ -60,7 +55,6 @@
       "resolved": "https://registry.npmjs.org/aws4/-/aws4-1.4.1.tgz",
       "from": "aws4@>=1.2.1 <2.0.0"
     },
->>>>>>> 73a290df
     "bad-words": {
       "version": "1.3.1",
       "resolved": "https://registry.npmjs.org/bad-words/-/bad-words-1.3.1.tgz",
@@ -76,17 +70,95 @@
       "resolved": "https://registry.npmjs.org/base62/-/base62-0.1.1.tgz",
       "from": "base62@0.1.1"
     },
-<<<<<<< HEAD
+    "bcrypt-pbkdf": {
+      "version": "1.0.0",
+      "resolved": "https://registry.npmjs.org/bcrypt-pbkdf/-/bcrypt-pbkdf-1.0.0.tgz",
+      "from": "bcrypt-pbkdf@>=1.0.0 <2.0.0",
+      "dependencies": {
+        "tweetnacl": {
+          "version": "0.14.3",
+          "resolved": "https://registry.npmjs.org/tweetnacl/-/tweetnacl-0.14.3.tgz",
+          "from": "tweetnacl@>=0.14.3 <0.15.0"
+        }
+      }
+    },
+    "bl": {
+      "version": "1.1.2",
+      "resolved": "https://registry.npmjs.org/bl/-/bl-1.1.2.tgz",
+      "from": "bl@>=1.1.2 <1.2.0"
+    },
+    "boom": {
+      "version": "2.10.1",
+      "resolved": "https://registry.npmjs.org/boom/-/boom-2.10.1.tgz",
+      "from": "boom@>=2.0.0 <3.0.0"
+    },
+    "bugsnag": {
+      "version": "1.8.0",
+      "resolved": "https://registry.npmjs.org/bugsnag/-/bugsnag-1.8.0.tgz",
+      "from": "bugsnag@1.8.0"
+    },
+    "caseless": {
+      "version": "0.11.0",
+      "resolved": "https://registry.npmjs.org/caseless/-/caseless-0.11.0.tgz",
+      "from": "caseless@>=0.11.0 <0.12.0"
+    },
+    "chalk": {
+      "version": "1.1.3",
+      "resolved": "https://registry.npmjs.org/chalk/-/chalk-1.1.3.tgz",
+      "from": "chalk@>=1.1.1 <2.0.0"
+    },
+    "combined-stream": {
+      "version": "1.0.5",
+      "resolved": "https://registry.npmjs.org/combined-stream/-/combined-stream-1.0.5.tgz",
+      "from": "combined-stream@>=1.0.5 <1.1.0"
+    },
+    "commander": {
+      "version": "2.9.0",
+      "resolved": "https://registry.npmjs.org/commander/-/commander-2.9.0.tgz",
+      "from": "commander@>=2.9.0 <3.0.0"
+    },
     "core-util-is": {
       "version": "1.0.2",
       "resolved": "https://registry.npmjs.org/core-util-is/-/core-util-is-1.0.2.tgz",
       "from": "core-util-is@>=1.0.0 <1.1.0"
     },
+    "cryptiles": {
+      "version": "2.0.5",
+      "resolved": "https://registry.npmjs.org/cryptiles/-/cryptiles-2.0.5.tgz",
+      "from": "cryptiles@>=2.0.0 <3.0.0"
+    },
+    "dashdash": {
+      "version": "1.14.0",
+      "resolved": "https://registry.npmjs.org/dashdash/-/dashdash-1.14.0.tgz",
+      "from": "dashdash@>=1.12.0 <2.0.0",
+      "dependencies": {
+        "assert-plus": {
+          "version": "1.0.0",
+          "resolved": "https://registry.npmjs.org/assert-plus/-/assert-plus-1.0.0.tgz",
+          "from": "assert-plus@>=1.0.0 <2.0.0"
+        }
+      }
+    },
+    "delayed-stream": {
+      "version": "1.0.0",
+      "resolved": "https://registry.npmjs.org/delayed-stream/-/delayed-stream-1.0.0.tgz",
+      "from": "delayed-stream@>=1.0.0 <1.1.0"
+    },
+    "ecc-jsbn": {
+      "version": "0.1.1",
+      "resolved": "https://registry.npmjs.org/ecc-jsbn/-/ecc-jsbn-0.1.1.tgz",
+      "from": "ecc-jsbn@>=0.1.1 <0.2.0"
+    },
     "es3ify": {
       "version": "0.1.4",
       "resolved": "https://registry.npmjs.org/es3ify/-/es3ify-0.1.4.tgz",
       "from": "es3ify@>=0.1.3 <0.2.0"
     },
+    "escape-string-regexp": {
+      "version": "1.0.5",
+      "resolved": "https://registry.npmjs.org/escape-string-regexp/-/escape-string-regexp-1.0.5.tgz",
+      "from": "escape-string-regexp@>=1.0.2 <2.0.0"
+    },
     "esmangle-evaluator": {
       "version": "1.0.1",
       "resolved": "https://registry.npmjs.org/esmangle-evaluator/-/esmangle-evaluator-1.0.1.tgz",
@@ -97,16 +169,95 @@
       "resolved": "https://registry.npmjs.org/esprima-fb/-/esprima-fb-3001.0001.0000-dev-harmony-fb.tgz",
       "from": "esprima-fb@>=3001.1.0-dev-harmony-fb <3001.2.0"
     },
+    "extend": {
+      "version": "3.0.0",
+      "resolved": "https://registry.npmjs.org/extend/-/extend-3.0.0.tgz",
+      "from": "extend@>=3.0.0 <3.1.0"
+    },
+    "extsprintf": {
+      "version": "1.0.2",
+      "resolved": "https://registry.npmjs.org/extsprintf/-/extsprintf-1.0.2.tgz",
+      "from": "extsprintf@1.0.2"
+    },
     "falafel": {
       "version": "1.2.0",
       "resolved": "https://registry.npmjs.org/falafel/-/falafel-1.2.0.tgz",
-      "from": "falafel@>=1.0.1 <2.0.0"
+      "from": "falafel@>=1.0.1 <2.0.0",
+      "dependencies": {
+        "isarray": {
+          "version": "0.0.1",
+          "resolved": "https://registry.npmjs.org/isarray/-/isarray-0.0.1.tgz",
+          "from": "isarray@0.0.1"
+        }
+      }
     },
     "foreach": {
       "version": "2.0.5",
       "resolved": "https://registry.npmjs.org/foreach/-/foreach-2.0.5.tgz",
       "from": "foreach@>=2.0.5 <3.0.0"
     },
+    "forever-agent": {
+      "version": "0.6.1",
+      "resolved": "https://registry.npmjs.org/forever-agent/-/forever-agent-0.6.1.tgz",
+      "from": "forever-agent@>=0.6.1 <0.7.0"
+    },
+    "form-data": {
+      "version": "1.0.1",
+      "resolved": "https://registry.npmjs.org/form-data/-/form-data-1.0.1.tgz",
+      "from": "form-data@>=1.0.0-rc4 <1.1.0"
+    },
+    "generate-function": {
+      "version": "2.0.0",
+      "resolved": "https://registry.npmjs.org/generate-function/-/generate-function-2.0.0.tgz",
+      "from": "generate-function@>=2.0.0 <3.0.0"
+    },
+    "generate-object-property": {
+      "version": "1.2.0",
+      "resolved": "https://registry.npmjs.org/generate-object-property/-/generate-object-property-1.2.0.tgz",
+      "from": "generate-object-property@>=1.1.0 <2.0.0"
+    },
+    "getpass": {
+      "version": "0.1.6",
+      "resolved": "https://registry.npmjs.org/getpass/-/getpass-0.1.6.tgz",
+      "from": "getpass@>=0.1.1 <0.2.0",
+      "dependencies": {
+        "assert-plus": {
+          "version": "1.0.0",
+          "resolved": "https://registry.npmjs.org/assert-plus/-/assert-plus-1.0.0.tgz",
+          "from": "assert-plus@>=1.0.0 <2.0.0"
+        }
+      }
+    },
+    "graceful-readlink": {
+      "version": "1.0.1",
+      "resolved": "https://registry.npmjs.org/graceful-readlink/-/graceful-readlink-1.0.1.tgz",
+      "from": "graceful-readlink@>=1.0.0"
+    },
+    "har-validator": {
+      "version": "2.0.6",
+      "resolved": "https://registry.npmjs.org/har-validator/-/har-validator-2.0.6.tgz",
+      "from": "har-validator@>=2.0.6 <2.1.0"
+    },
+    "has-ansi": {
+      "version": "2.0.0",
+      "resolved": "https://registry.npmjs.org/has-ansi/-/has-ansi-2.0.0.tgz",
+      "from": "has-ansi@>=2.0.0 <3.0.0"
+    },
+    "hawk": {
+      "version": "3.1.3",
+      "resolved": "https://registry.npmjs.org/hawk/-/hawk-3.1.3.tgz",
+      "from": "hawk@>=3.1.3 <3.2.0"
+    },
+    "hoek": {
+      "version": "2.16.3",
+      "resolved": "https://registry.npmjs.org/hoek/-/hoek-2.16.3.tgz",
+      "from": "hoek@>=2.0.0 <3.0.0"
+    },
+    "http-signature": {
+      "version": "1.1.1",
+      "resolved": "https://registry.npmjs.org/http-signature/-/http-signature-1.1.1.tgz",
+      "from": "http-signature@>=1.1.0 <1.2.0"
+    },
     "immediate": {
       "version": "3.0.6",
       "resolved": "https://registry.npmjs.org/immediate/-/immediate-3.0.6.tgz",
@@ -122,10 +273,60 @@
       "resolved": "https://registry.npmjs.org/inline-process-browser/-/inline-process-browser-1.0.0.tgz",
       "from": "inline-process-browser@>=1.0.0 <2.0.0"
     },
+    "is-my-json-valid": {
+      "version": "2.13.1",
+      "resolved": "https://registry.npmjs.org/is-my-json-valid/-/is-my-json-valid-2.13.1.tgz",
+      "from": "is-my-json-valid@>=2.12.4 <3.0.0"
+    },
+    "is-property": {
+      "version": "1.0.2",
+      "resolved": "https://registry.npmjs.org/is-property/-/is-property-1.0.2.tgz",
+      "from": "is-property@>=1.0.0 <2.0.0"
+    },
+    "is-typedarray": {
+      "version": "1.0.0",
+      "resolved": "https://registry.npmjs.org/is-typedarray/-/is-typedarray-1.0.0.tgz",
+      "from": "is-typedarray@>=1.0.0 <1.1.0"
+    },
     "isarray": {
-      "version": "0.0.1",
-      "resolved": "https://registry.npmjs.org/isarray/-/isarray-0.0.1.tgz",
-      "from": "isarray@0.0.1"
+      "version": "1.0.0",
+      "resolved": "https://registry.npmjs.org/isarray/-/isarray-1.0.0.tgz",
+      "from": "isarray@>=1.0.0 <1.1.0"
+    },
+    "isstream": {
+      "version": "0.1.2",
+      "resolved": "https://registry.npmjs.org/isstream/-/isstream-0.1.2.tgz",
+      "from": "isstream@>=0.1.2 <0.2.0"
+    },
+    "jodid25519": {
+      "version": "1.0.2",
+      "resolved": "https://registry.npmjs.org/jodid25519/-/jodid25519-1.0.2.tgz",
+      "from": "jodid25519@>=1.0.0 <2.0.0"
+    },
+    "jsbn": {
+      "version": "0.1.0",
+      "resolved": "https://registry.npmjs.org/jsbn/-/jsbn-0.1.0.tgz",
+      "from": "jsbn@>=0.1.0 <0.2.0"
+    },
+    "json-schema": {
+      "version": "0.2.2",
+      "resolved": "https://registry.npmjs.org/json-schema/-/json-schema-0.2.2.tgz",
+      "from": "json-schema@0.2.2"
+    },
+    "json-stringify-safe": {
+      "version": "5.0.1",
+      "resolved": "https://registry.npmjs.org/json-stringify-safe/-/json-stringify-safe-5.0.1.tgz",
+      "from": "json-stringify-safe@>=5.0.1 <5.1.0"
+    },
+    "jsonpointer": {
+      "version": "2.0.0",
+      "resolved": "https://registry.npmjs.org/jsonpointer/-/jsonpointer-2.0.0.tgz",
+      "from": "jsonpointer@2.0.0"
+    },
+    "jsprim": {
+      "version": "1.3.0",
+      "resolved": "https://registry.npmjs.org/jsprim/-/jsprim-1.3.0.tgz",
+      "from": "jsprim@>=1.2.2 <2.0.0"
     },
     "jstransform": {
       "version": "3.0.0",
@@ -136,306 +337,36 @@
       "version": "3.0.2",
       "resolved": "https://registry.npmjs.org/lie/-/lie-3.0.2.tgz",
       "from": "lie@3.0.2"
-=======
-    "bcrypt-pbkdf": {
-      "version": "1.0.0",
-      "resolved": "https://registry.npmjs.org/bcrypt-pbkdf/-/bcrypt-pbkdf-1.0.0.tgz",
-      "from": "bcrypt-pbkdf@>=1.0.0 <2.0.0",
-      "dependencies": {
-        "tweetnacl": {
-          "version": "0.14.3",
-          "resolved": "https://registry.npmjs.org/tweetnacl/-/tweetnacl-0.14.3.tgz",
-          "from": "tweetnacl@>=0.14.3 <0.15.0"
-        }
-      }
-    },
-    "bl": {
-      "version": "1.1.2",
-      "resolved": "https://registry.npmjs.org/bl/-/bl-1.1.2.tgz",
-      "from": "bl@>=1.1.2 <1.2.0"
-    },
-    "boom": {
-      "version": "2.10.1",
-      "resolved": "https://registry.npmjs.org/boom/-/boom-2.10.1.tgz",
-      "from": "boom@>=2.0.0 <3.0.0"
-    },
-    "bugsnag": {
-      "version": "1.8.0",
-      "resolved": "https://registry.npmjs.org/bugsnag/-/bugsnag-1.8.0.tgz",
-      "from": "bugsnag@1.8.0"
-    },
-    "caseless": {
-      "version": "0.11.0",
-      "resolved": "https://registry.npmjs.org/caseless/-/caseless-0.11.0.tgz",
-      "from": "caseless@>=0.11.0 <0.12.0"
-    },
-    "chalk": {
-      "version": "1.1.3",
-      "resolved": "https://registry.npmjs.org/chalk/-/chalk-1.1.3.tgz",
-      "from": "chalk@>=1.1.1 <2.0.0"
-    },
-    "combined-stream": {
-      "version": "1.0.5",
-      "resolved": "https://registry.npmjs.org/combined-stream/-/combined-stream-1.0.5.tgz",
-      "from": "combined-stream@>=1.0.5 <1.1.0"
-    },
-    "commander": {
-      "version": "2.9.0",
-      "resolved": "https://registry.npmjs.org/commander/-/commander-2.9.0.tgz",
-      "from": "commander@>=2.9.0 <3.0.0"
-    },
-    "core-util-is": {
-      "version": "1.0.2",
-      "resolved": "https://registry.npmjs.org/core-util-is/-/core-util-is-1.0.2.tgz",
-      "from": "core-util-is@>=1.0.0 <1.1.0"
-    },
-    "cryptiles": {
-      "version": "2.0.5",
-      "resolved": "https://registry.npmjs.org/cryptiles/-/cryptiles-2.0.5.tgz",
-      "from": "cryptiles@>=2.0.0 <3.0.0"
-    },
-    "dashdash": {
-      "version": "1.14.0",
-      "resolved": "https://registry.npmjs.org/dashdash/-/dashdash-1.14.0.tgz",
-      "from": "dashdash@>=1.12.0 <2.0.0",
-      "dependencies": {
-        "assert-plus": {
-          "version": "1.0.0",
-          "resolved": "https://registry.npmjs.org/assert-plus/-/assert-plus-1.0.0.tgz",
-          "from": "assert-plus@>=1.0.0 <2.0.0"
-        }
-      }
->>>>>>> 73a290df
-    },
-    "delayed-stream": {
-      "version": "1.0.0",
-      "resolved": "https://registry.npmjs.org/delayed-stream/-/delayed-stream-1.0.0.tgz",
-      "from": "delayed-stream@>=1.0.0 <1.1.0"
-    },
-    "ecc-jsbn": {
-      "version": "0.1.1",
-      "resolved": "https://registry.npmjs.org/ecc-jsbn/-/ecc-jsbn-0.1.1.tgz",
-      "from": "ecc-jsbn@>=0.1.1 <0.2.0"
-    },
-    "es3ify": {
-      "version": "0.1.4",
-      "resolved": "https://registry.npmjs.org/es3ify/-/es3ify-0.1.4.tgz",
-      "from": "es3ify@>=0.1.3 <0.2.0"
-    },
-    "escape-string-regexp": {
-      "version": "1.0.5",
-      "resolved": "https://registry.npmjs.org/escape-string-regexp/-/escape-string-regexp-1.0.5.tgz",
-      "from": "escape-string-regexp@>=1.0.2 <2.0.0"
-    },
-    "esmangle-evaluator": {
-      "version": "1.0.1",
-      "resolved": "https://registry.npmjs.org/esmangle-evaluator/-/esmangle-evaluator-1.0.1.tgz",
-      "from": "esmangle-evaluator@>=1.0.0 <2.0.0"
-    },
-    "esprima-fb": {
-      "version": "3001.1.0-dev-harmony-fb",
-      "resolved": "https://registry.npmjs.org/esprima-fb/-/esprima-fb-3001.0001.0000-dev-harmony-fb.tgz",
-      "from": "esprima-fb@>=3001.1.0-dev-harmony-fb <3001.2.0"
-    },
-    "extend": {
-      "version": "3.0.0",
-      "resolved": "https://registry.npmjs.org/extend/-/extend-3.0.0.tgz",
-      "from": "extend@>=3.0.0 <3.1.0"
-    },
-    "extsprintf": {
-      "version": "1.0.2",
-      "resolved": "https://registry.npmjs.org/extsprintf/-/extsprintf-1.0.2.tgz",
-      "from": "extsprintf@1.0.2"
-    },
-    "falafel": {
-      "version": "1.2.0",
-      "resolved": "https://registry.npmjs.org/falafel/-/falafel-1.2.0.tgz",
-      "from": "falafel@>=1.0.1 <2.0.0",
-      "dependencies": {
-        "isarray": {
-          "version": "0.0.1",
-          "resolved": "https://registry.npmjs.org/isarray/-/isarray-0.0.1.tgz",
-          "from": "isarray@0.0.1"
-        }
-      }
-    },
-    "foreach": {
-      "version": "2.0.5",
-      "resolved": "https://registry.npmjs.org/foreach/-/foreach-2.0.5.tgz",
-      "from": "foreach@>=2.0.5 <3.0.0"
-    },
-    "forever-agent": {
-      "version": "0.6.1",
-      "resolved": "https://registry.npmjs.org/forever-agent/-/forever-agent-0.6.1.tgz",
-      "from": "forever-agent@>=0.6.1 <0.7.0"
-    },
-    "form-data": {
-      "version": "1.0.1",
-      "resolved": "https://registry.npmjs.org/form-data/-/form-data-1.0.1.tgz",
-      "from": "form-data@>=1.0.0-rc4 <1.1.0"
-    },
-    "generate-function": {
-      "version": "2.0.0",
-      "resolved": "https://registry.npmjs.org/generate-function/-/generate-function-2.0.0.tgz",
-      "from": "generate-function@>=2.0.0 <3.0.0"
-    },
-    "generate-object-property": {
-      "version": "1.2.0",
-      "resolved": "https://registry.npmjs.org/generate-object-property/-/generate-object-property-1.2.0.tgz",
-      "from": "generate-object-property@>=1.1.0 <2.0.0"
-    },
-    "getpass": {
-      "version": "0.1.6",
-      "resolved": "https://registry.npmjs.org/getpass/-/getpass-0.1.6.tgz",
-      "from": "getpass@>=0.1.1 <0.2.0",
-      "dependencies": {
-        "assert-plus": {
-          "version": "1.0.0",
-          "resolved": "https://registry.npmjs.org/assert-plus/-/assert-plus-1.0.0.tgz",
-          "from": "assert-plus@>=1.0.0 <2.0.0"
-        }
-      }
-    },
-    "graceful-readlink": {
-      "version": "1.0.1",
-      "resolved": "https://registry.npmjs.org/graceful-readlink/-/graceful-readlink-1.0.1.tgz",
-      "from": "graceful-readlink@>=1.0.0"
-    },
-    "har-validator": {
-      "version": "2.0.6",
-      "resolved": "https://registry.npmjs.org/har-validator/-/har-validator-2.0.6.tgz",
-      "from": "har-validator@>=2.0.6 <2.1.0"
-    },
-    "has-ansi": {
-      "version": "2.0.0",
-      "resolved": "https://registry.npmjs.org/has-ansi/-/has-ansi-2.0.0.tgz",
-      "from": "has-ansi@>=2.0.0 <3.0.0"
-    },
-    "hawk": {
-      "version": "3.1.3",
-      "resolved": "https://registry.npmjs.org/hawk/-/hawk-3.1.3.tgz",
-      "from": "hawk@>=3.1.3 <3.2.0"
-    },
-    "hoek": {
-      "version": "2.16.3",
-      "resolved": "https://registry.npmjs.org/hoek/-/hoek-2.16.3.tgz",
-      "from": "hoek@>=2.0.0 <3.0.0"
-    },
-    "http-signature": {
-      "version": "1.1.1",
-      "resolved": "https://registry.npmjs.org/http-signature/-/http-signature-1.1.1.tgz",
-      "from": "http-signature@>=1.1.0 <1.2.0"
-    },
-    "immediate": {
-      "version": "3.0.6",
-      "resolved": "https://registry.npmjs.org/immediate/-/immediate-3.0.6.tgz",
-      "from": "immediate@>=3.0.5 <3.1.0"
-    },
-    "inherits": {
-      "version": "2.0.3",
-      "resolved": "https://registry.npmjs.org/inherits/-/inherits-2.0.3.tgz",
-      "from": "inherits@>=2.0.1 <2.1.0"
-    },
-    "inline-process-browser": {
-      "version": "1.0.0",
-      "resolved": "https://registry.npmjs.org/inline-process-browser/-/inline-process-browser-1.0.0.tgz",
-      "from": "inline-process-browser@>=1.0.0 <2.0.0"
-    },
-    "is-my-json-valid": {
-      "version": "2.13.1",
-      "resolved": "https://registry.npmjs.org/is-my-json-valid/-/is-my-json-valid-2.13.1.tgz",
-      "from": "is-my-json-valid@>=2.12.4 <3.0.0"
-    },
-    "is-property": {
-      "version": "1.0.2",
-      "resolved": "https://registry.npmjs.org/is-property/-/is-property-1.0.2.tgz",
-      "from": "is-property@>=1.0.0 <2.0.0"
-    },
-    "is-typedarray": {
-      "version": "1.0.0",
-      "resolved": "https://registry.npmjs.org/is-typedarray/-/is-typedarray-1.0.0.tgz",
-      "from": "is-typedarray@>=1.0.0 <1.1.0"
-    },
-    "isarray": {
-      "version": "1.0.0",
-      "resolved": "https://registry.npmjs.org/isarray/-/isarray-1.0.0.tgz",
-      "from": "isarray@>=1.0.0 <1.1.0"
-    },
-    "isstream": {
-      "version": "0.1.2",
-      "resolved": "https://registry.npmjs.org/isstream/-/isstream-0.1.2.tgz",
-      "from": "isstream@>=0.1.2 <0.2.0"
-    },
-    "jodid25519": {
-      "version": "1.0.2",
-      "resolved": "https://registry.npmjs.org/jodid25519/-/jodid25519-1.0.2.tgz",
-      "from": "jodid25519@>=1.0.0 <2.0.0"
-    },
-    "jsbn": {
-      "version": "0.1.0",
-      "resolved": "https://registry.npmjs.org/jsbn/-/jsbn-0.1.0.tgz",
-      "from": "jsbn@>=0.1.0 <0.2.0"
-    },
-    "json-schema": {
-      "version": "0.2.2",
-      "resolved": "https://registry.npmjs.org/json-schema/-/json-schema-0.2.2.tgz",
-      "from": "json-schema@0.2.2"
-    },
-    "json-stringify-safe": {
-      "version": "5.0.1",
-      "resolved": "https://registry.npmjs.org/json-stringify-safe/-/json-stringify-safe-5.0.1.tgz",
-      "from": "json-stringify-safe@>=5.0.1 <5.1.0"
-    },
-    "jsonpointer": {
-      "version": "2.0.0",
-      "resolved": "https://registry.npmjs.org/jsonpointer/-/jsonpointer-2.0.0.tgz",
-      "from": "jsonpointer@2.0.0"
-    },
-    "jsprim": {
-      "version": "1.3.0",
-      "resolved": "https://registry.npmjs.org/jsprim/-/jsprim-1.3.0.tgz",
-      "from": "jsprim@>=1.2.2 <2.0.0"
-    },
-    "jstransform": {
-      "version": "3.0.0",
-      "resolved": "https://registry.npmjs.org/jstransform/-/jstransform-3.0.0.tgz",
-      "from": "jstransform@>=3.0.0 <3.1.0"
-    },
-    "lie": {
-      "version": "3.0.2",
-      "resolved": "https://registry.npmjs.org/lie/-/lie-3.0.2.tgz",
-      "from": "lie@3.0.2"
     },
     "localforage": {
       "version": "1.4.2",
       "resolved": "https://registry.npmjs.org/localforage/-/localforage-1.4.2.tgz",
       "from": "localforage@1.4.2"
     },
-<<<<<<< HEAD
+    "lodash": {
+      "version": "4.15.0",
+      "resolved": "https://registry.npmjs.org/lodash/-/lodash-4.15.0.tgz",
+      "from": "lodash@>=4.8.0 <5.0.0"
+    },
     "lokijs": {
       "version": "1.4.1",
       "resolved": "https://registry.npmjs.org/lokijs/-/lokijs-1.4.1.tgz",
       "from": "lokijs@1.4.1"
     },
+    "mime-db": {
+      "version": "1.23.0",
+      "resolved": "https://registry.npmjs.org/mime-db/-/mime-db-1.23.0.tgz",
+      "from": "mime-db@>=1.23.0 <1.24.0"
+    },
+    "mime-types": {
+      "version": "2.1.11",
+      "resolved": "https://registry.npmjs.org/mime-types/-/mime-types-2.1.11.tgz",
+      "from": "mime-types@>=2.1.7 <2.2.0"
+    },
     "node-dogstatsd": {
       "version": "0.0.6",
       "resolved": "https://registry.npmjs.org/node-dogstatsd/-/node-dogstatsd-0.0.6.tgz",
       "from": "node-dogstatsd@0.0.6"
-=======
-    "lodash": {
-      "version": "4.15.0",
-      "resolved": "https://registry.npmjs.org/lodash/-/lodash-4.15.0.tgz",
-      "from": "lodash@>=4.8.0 <5.0.0"
-    },
-    "mime-db": {
-      "version": "1.23.0",
-      "resolved": "https://registry.npmjs.org/mime-db/-/mime-db-1.23.0.tgz",
-      "from": "mime-db@>=1.23.0 <1.24.0"
-    },
-    "mime-types": {
-      "version": "2.1.11",
-      "resolved": "https://registry.npmjs.org/mime-types/-/mime-types-2.1.11.tgz",
-      "from": "mime-types@>=2.1.7 <2.2.0"
     },
     "node-uuid": {
       "version": "1.4.7",
@@ -446,19 +377,17 @@
       "version": "0.8.2",
       "resolved": "https://registry.npmjs.org/oauth-sign/-/oauth-sign-0.8.2.tgz",
       "from": "oauth-sign@>=0.8.1 <0.9.0"
->>>>>>> 73a290df
     },
     "object-keys": {
       "version": "1.0.11",
       "resolved": "https://registry.npmjs.org/object-keys/-/object-keys-1.0.11.tgz",
       "from": "object-keys@>=1.0.6 <2.0.0"
     },
-<<<<<<< HEAD
     "object-path": {
       "version": "0.9.2",
       "resolved": "https://registry.npmjs.org/object-path/-/object-path-0.9.2.tgz",
       "from": "object-path@0.9.2"
-=======
+    },
     "pinkie": {
       "version": "2.0.4",
       "resolved": "https://registry.npmjs.org/pinkie/-/pinkie-2.0.4.tgz",
@@ -468,19 +397,12 @@
       "version": "2.0.1",
       "resolved": "https://registry.npmjs.org/pinkie-promise/-/pinkie-promise-2.0.1.tgz",
       "from": "pinkie-promise@>=2.0.0 <3.0.0"
->>>>>>> 73a290df
     },
     "private": {
       "version": "0.1.6",
       "resolved": "https://registry.npmjs.org/private/-/private-0.1.6.tgz",
       "from": "private@>=0.1.5 <0.2.0"
     },
-<<<<<<< HEAD
-    "readable-stream": {
-      "version": "1.0.34",
-      "resolved": "https://registry.npmjs.org/readable-stream/-/readable-stream-1.0.34.tgz",
-      "from": "readable-stream@>=1.0.33-1 <1.1.0-0"
-=======
     "process-nextick-args": {
       "version": "1.0.7",
       "resolved": "https://registry.npmjs.org/process-nextick-args/-/process-nextick-args-1.0.7.tgz",
@@ -500,13 +422,11 @@
       "version": "2.0.6",
       "resolved": "https://registry.npmjs.org/readable-stream/-/readable-stream-2.0.6.tgz",
       "from": "readable-stream@>=2.0.5 <2.1.0"
->>>>>>> 73a290df
     },
     "recast": {
       "version": "0.10.43",
       "resolved": "https://registry.npmjs.org/recast/-/recast-0.10.43.tgz",
       "from": "recast@>=0.10.1 <0.11.0",
-<<<<<<< HEAD
       "dependencies": {
         "esprima-fb": {
           "version": "15001.1001.0-dev-harmony-fb",
@@ -520,38 +440,20 @@
         }
       }
     },
+    "request": {
+      "version": "2.74.0",
+      "resolved": "https://registry.npmjs.org/request/-/request-2.74.0.tgz",
+      "from": "request@>=2.0.0 <3.0.0"
+    },
+    "sntp": {
+      "version": "1.0.9",
+      "resolved": "https://registry.npmjs.org/sntp/-/sntp-1.0.9.tgz",
+      "from": "sntp@>=1.0.0 <2.0.0"
+    },
     "source-map": {
       "version": "0.1.31",
       "resolved": "https://registry.npmjs.org/source-map/-/source-map-0.1.31.tgz",
       "from": "source-map@0.1.31"
-=======
-      "dependencies": {
-        "esprima-fb": {
-          "version": "15001.1001.0-dev-harmony-fb",
-          "resolved": "https://registry.npmjs.org/esprima-fb/-/esprima-fb-15001.1001.0-dev-harmony-fb.tgz",
-          "from": "esprima-fb@>=15001.1001.0-dev-harmony-fb <15001.1002.0"
-        },
-        "source-map": {
-          "version": "0.5.6",
-          "resolved": "https://registry.npmjs.org/source-map/-/source-map-0.5.6.tgz",
-          "from": "source-map@>=0.5.0 <0.6.0"
-        }
-      }
-    },
-    "request": {
-      "version": "2.74.0",
-      "resolved": "https://registry.npmjs.org/request/-/request-2.74.0.tgz",
-      "from": "request@>=2.0.0 <3.0.0"
-    },
-    "sntp": {
-      "version": "1.0.9",
-      "resolved": "https://registry.npmjs.org/sntp/-/sntp-1.0.9.tgz",
-      "from": "sntp@>=1.0.0 <2.0.0"
-    },
-    "source-map": {
-      "version": "0.1.31",
-      "resolved": "https://registry.npmjs.org/source-map/-/source-map-0.1.31.tgz",
-      "from": "source-map@0.1.31"
     },
     "sshpk": {
       "version": "1.10.0",
@@ -569,15 +471,12 @@
       "version": "0.0.9",
       "resolved": "https://registry.npmjs.org/stack-trace/-/stack-trace-0.0.9.tgz",
       "from": "stack-trace@0.0.9"
->>>>>>> 73a290df
     },
     "string_decoder": {
       "version": "0.10.31",
       "resolved": "https://registry.npmjs.org/string_decoder/-/string_decoder-0.10.31.tgz",
       "from": "string_decoder@>=0.10.0 <0.11.0"
     },
-<<<<<<< HEAD
-=======
     "stringstream": {
       "version": "0.0.5",
       "resolved": "https://registry.npmjs.org/stringstream/-/stringstream-0.0.5.tgz",
@@ -593,7 +492,6 @@
       "resolved": "https://registry.npmjs.org/supports-color/-/supports-color-2.0.0.tgz",
       "from": "supports-color@>=2.0.0 <3.0.0"
     },
->>>>>>> 73a290df
     "through": {
       "version": "2.3.8",
       "resolved": "https://registry.npmjs.org/through/-/through-2.3.8.tgz",
@@ -602,9 +500,6 @@
     "through2": {
       "version": "0.6.5",
       "resolved": "https://registry.npmjs.org/through2/-/through2-0.6.5.tgz",
-<<<<<<< HEAD
-      "from": "through2@>=0.6.5 <0.7.0"
-=======
       "from": "through2@>=0.6.5 <0.7.0",
       "dependencies": {
         "isarray": {
@@ -633,19 +528,12 @@
       "version": "0.13.3",
       "resolved": "https://registry.npmjs.org/tweetnacl/-/tweetnacl-0.13.3.tgz",
       "from": "tweetnacl@>=0.13.0 <0.14.0"
->>>>>>> 73a290df
     },
     "unreachable-branch-transform": {
       "version": "0.3.0",
       "resolved": "https://registry.npmjs.org/unreachable-branch-transform/-/unreachable-branch-transform-0.3.0.tgz",
       "from": "unreachable-branch-transform@>=0.3.0 <0.4.0"
     },
-<<<<<<< HEAD
-    "xtend": {
-      "version": "4.0.1",
-      "resolved": "https://registry.npmjs.org/xtend/-/xtend-4.0.1.tgz",
-      "from": "xtend@>=4.0.0 <4.1.0-0"
-=======
     "util-deprecate": {
       "version": "1.0.2",
       "resolved": "https://registry.npmjs.org/util-deprecate/-/util-deprecate-1.0.2.tgz",
@@ -660,7 +548,6 @@
       "version": "4.0.1",
       "resolved": "https://registry.npmjs.org/xtend/-/xtend-4.0.1.tgz",
       "from": "xtend@>=4.0.0 <5.0.0"
->>>>>>> 73a290df
     }
   }
 }