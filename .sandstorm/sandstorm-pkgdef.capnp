@0xbbbe049af795122e;

using Spk = import "/sandstorm/package.capnp";
# This imports:
#   $SANDSTORM_HOME/latest/usr/include/sandstorm/package.capnp
# Check out that file to see the full, documented package definition format.

const pkgdef :Spk.PackageDefinition = (
	# The package definition. Note that the spk tool looks specifically for the
	# "pkgdef" constant.

	id = "vfnwptfn02ty21w715snyyczw0nqxkv3jvawcah10c6z7hj1hnu0",
	# Your app ID is actually its public key. The private key was placed in
	# your keyring. All updates must be signed with the same key.

	manifest = (
		# This manifest is included in your app package to tell Sandstorm
		# about your app.

		appTitle = (defaultText = "Rocket.Chat"),

		appVersion = 62,  # Increment this for every release.

<<<<<<< HEAD
		appMarketingVersion = (defaultText = "0.59.4"),
=======
		appMarketingVersion = (defaultText = "0.60.0-rc.8"),
>>>>>>> 80f79562
		# Human-readable representation of appVersion. Should match the way you
		# identify versions of your app in documentation and marketing.

		actions = [
			# Define your "new document" handlers here.
			( title = (defaultText = "New Rocket.Chat"),
				command = .myCommand
				# The command to run when starting for the first time. (".myCommand"
				# is just a constant defined at the bottom of the file.)
			)
		],

		continueCommand = .myCommand,
		# This is the command called to start your app back up after it has been
		# shut down for inactivity. Here we're using the same command as for
		# starting a new instance, but you could use different commands for each
		# case.

		metadata = (
			icons = (
				appGrid = (svg = embed "rocket.chat-128.svg"),
				grain = (svg = embed "rocket.chat-24.svg"),
				market = (svg = embed "rocket.chat-150.svg"),
			),

			website = "https://rocket.chat",
			codeUrl = "https://github.com/RocketChat/Rocket.Chat",
			license = (openSource = mit),
			categories = [communications, productivity, office, social, developerTools],

			author = (
				contactEmail = "team@rocket.chat",
				pgpSignature = embed "pgp-signature",
				upstreamAuthor = "Rocket.Chat",
			),
			pgpKeyring = embed "pgp-keyring",

			description = (defaultText = embed "description.md"),
			shortDescription = (defaultText = "Chat app"),

			screenshots = [
				(width = 1024, height = 696, png = embed "screenshot1.png"),
				(width = 1024, height = 696, png = embed "screenshot2.png"),
				(width = 1024, height = 696, png = embed "screenshot3.png"),
				(width = 1024, height = 696, png = embed "screenshot4.png")
			],

			changeLog = (defaultText = embed "CHANGELOG.md"),
		),

	),

	sourceMap = (
		# The following directories will be copied into your package.
		searchPath = [
			( sourcePath = "/home/vagrant/bundle" ),
			( sourcePath = "/opt/meteor-spk/meteor-spk.deps" )
		]
	),

	alwaysInclude = [ "." ],
	# This says that we always want to include all files from the source map.
	# (An alternative is to automatically detect dependencies by watching what
	# the app opens while running in dev mode. To see what that looks like,
	# run `spk init` without the -A option.)

	bridgeConfig = (
		viewInfo = (
			eventTypes = [
				(name = "message", verbPhrase = (defaultText = "sent message")),
				(name = "privateMessage", verbPhrase = (defaultText = "sent private message"), requiredPermission = (explicitList = void)),
			]
		),
		saveIdentityCaps = true,
	),
);

const myCommand :Spk.Manifest.Command = (
	# Here we define the command used to start up your server.
	argv = ["/sandstorm-http-bridge", "8000", "--", "/opt/app/.sandstorm/launcher.sh"],
	environ = [
		# Note that this defines the *entire* environment seen by your app.
		(key = "PATH", value = "/usr/local/bin:/usr/bin:/bin"),
		(key = "SANDSTORM", value = "1"),
		(key = "HOME", value = "/var"),
		(key = "Statistics_reporting", value = "false"),
		(key = "Accounts_AllowUserAvatarChange", value = "false"),
		(key = "Accounts_AllowUserProfileChange", value = "false"),
		(key = "BABEL_CACHE_DIR", value = "/var/babel_cache")
	]
);<|MERGE_RESOLUTION|>--- conflicted
+++ resolved
@@ -21,11 +21,7 @@
 
 		appVersion = 62,  # Increment this for every release.
 
-<<<<<<< HEAD
-		appMarketingVersion = (defaultText = "0.59.4"),
-=======
 		appMarketingVersion = (defaultText = "0.60.0-rc.8"),
->>>>>>> 80f79562
 		# Human-readable representation of appVersion. Should match the way you
 		# identify versions of your app in documentation and marketing.
 
