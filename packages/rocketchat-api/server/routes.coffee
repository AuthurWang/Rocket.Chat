RocketChat.API.v1.addRoute 'info', authRequired: false,
	get: -> RocketChat.Info


RocketChat.API.v1.addRoute 'me', authRequired: true,
	get: ->
		return _.pick @user, [
			'_id'
			'name'
			'emails'
			'status'
			'statusConnection'
			'username'
			'utcOffset'
			'active'
			'language'
		]


# Send Channel Message
RocketChat.API.v1.addRoute 'chat.messageExamples', authRequired: true,
	get: ->
		return RocketChat.API.v1.success
			body: [
				token: Random.id(24)
				channel_id: Random.id()
				channel_name: 'general'
				timestamp: new Date
				user_id: Random.id()
				user_name: 'rocket.cat'
				text: 'Sample text 1'
				trigger_word: 'Sample'
			,
				token: Random.id(24)
				channel_id: Random.id()
				channel_name: 'general'
				timestamp: new Date
				user_id: Random.id()
				user_name: 'rocket.cat'
				text: 'Sample text 2'
				trigger_word: 'Sample'
			,
				token: Random.id(24)
				channel_id: Random.id()
				channel_name: 'general'
				timestamp: new Date
				user_id: Random.id()
				user_name: 'rocket.cat'
				text: 'Sample text 3'
				trigger_word: 'Sample'
			]


# Send Channel Message
RocketChat.API.v1.addRoute 'chat.postMessage', authRequired: true,
	post: ->
		try
			messageReturn = processWebhookMessage @bodyParams, @user

			if not messageReturn?
				return RocketChat.API.v1.failure 'unknown-error'

			return RocketChat.API.v1.success
				ts: Date.now()
				channel: messageReturn.channel
				message: messageReturn.message
		catch e
			return RocketChat.API.v1.failure e.error


# Set Channel Topic
RocketChat.API.v1.addRoute 'channels.setTopic', authRequired: true,
	post: ->
		if not @bodyParams.channel?
			return RocketChat.API.v1.failure 'Body param "channel" is required'

		if not @bodyParams.topic?
			return RocketChat.API.v1.failure 'Body param "topic" is required'

		unless RocketChat.authz.hasPermission(@userId, 'edit-room', @bodyParams.channel)
			return RocketChat.API.v1.unauthorized()

		if not RocketChat.saveRoomTopic(@bodyParams.channel, @bodyParams.topic, @user)
			return RocketChat.API.v1.failure 'invalid_channel'

		return RocketChat.API.v1.success
			topic: @bodyParams.topic


# Create Channel
RocketChat.API.v1.addRoute 'channels.create', authRequired: true,
	post: ->
		if not @bodyParams.name?
			return RocketChat.API.v1.failure 'Body param "name" is required'

		if not RocketChat.authz.hasPermission(@userId, 'create-c')
			return RocketChat.API.v1.unauthorized()

		id = undefined
		try
			Meteor.runAsUser this.userId, =>
				id = Meteor.call 'createChannel', @bodyParams.name, []
		catch e
			return RocketChat.API.v1.failure e.name + ': ' + e.message

		return RocketChat.API.v1.success
			channel: RocketChat.models.Rooms.findOne({_id: id.rid})


# List Private Groups a user has access to
RocketChat.API.v1.addRoute 'groups.list', authRequired: true,
	get: ->
		roomIds = _.pluck RocketChat.models.Subscriptions.findByTypeAndUserId('p', @userId).fetch(), 'rid'
		return { groups: RocketChat.models.Rooms.findByIds(roomIds).fetch() }


# Add All Users to Channel
RocketChat.API.v1.addRoute 'channel.addall', authRequired: true,
	post: ->

		id = undefined
		try
			Meteor.runAsUser this.userId, =>
				id = Meteor.call 'addAllUserToRoom', @bodyParams.roomId, []
		catch e
			return RocketChat.API.v1.failure e.name + ': ' + e.message

		return RocketChat.API.v1.success
			channel: RocketChat.models.Rooms.findOne({_id: @bodyParams.roomId})


# List all users
RocketChat.API.v1.addRoute 'users.list', authRequired: true,
	get: ->
		if RocketChat.authz.hasRole(@userId, 'admin') is false
			return RocketChat.API.v1.unauthorized()

		return { users: RocketChat.models.Users.find().fetch() }

<<<<<<< HEAD
=======
# Create user
RocketChat.API.v1.addRoute 'users.create', authRequired: true,
	post: ->
		try
			check @bodyParams,
				email: String
				name: String
				password: String
				username: String
				role: Match.Maybe(String)
				joinDefaultChannels: Match.Maybe(Boolean)
				requirePasswordChange: Match.Maybe(Boolean)
				sendWelcomeEmail: Match.Maybe(Boolean)
				verified: Match.Maybe(Boolean)
				customFields: Match.Maybe(Object)

			# check username availability first (to not create an user without a username)
			try
				nameValidation = new RegExp '^' + RocketChat.settings.get('UTF8_Names_Validation') + '$'
			catch
				nameValidation = new RegExp '^[0-9a-zA-Z-_.]+$'

			if not nameValidation.test @bodyParams.username
				return RocketChat.API.v1.failure 'Invalid username'

			unless RocketChat.checkUsernameAvailability @bodyParams.username
				return RocketChat.API.v1.failure 'Username not available'

			userData = {}

			newUserId = RocketChat.saveUser(@userId, @bodyParams)

			if @bodyParams.customFields?
				RocketChat.saveCustomFields(newUserId, @bodyParams.customFields)

			return RocketChat.API.v1.success
				user: RocketChat.models.Users.findOneById(newUserId)
		catch e
			return RocketChat.API.v1.failure e.name + ': ' + e.message
>>>>>>> 1c312aff

# Get User Information
RocketChat.API.v1.addRoute 'user.info', authRequired: true,
	post: ->
		if RocketChat.authz.hasRole(@userId, 'admin') is false
			return RocketChat.API.v1.unauthorized()
		return { user: RocketChat.models.Users.findOneByUsername @bodyParams.name }


# Get User Presence
RocketChat.API.v1.addRoute 'user.getpresence', authRequired: true,
	post: ->
		return { user: RocketChat.models.Users.findOne( { username: @bodyParams.name} , {fields: {status: 1}} ) }


# Delete User
RocketChat.API.v1.addRoute 'users.delete', authRequired: true,
	post: ->
		if not @bodyParams.userId?
			return RocketChat.API.v1.failure 'Body param "userId" is required'

		if not RocketChat.authz.hasPermission(@userId, 'delete-user')
			return RocketChat.API.v1.unauthorized()

		id = undefined
		try
			Meteor.runAsUser this.userId, =>
				id = Meteor.call 'deleteUser', @bodyParams.userId, []
		catch e
			return RocketChat.API.v1.failure e.name + ': ' + e.message

		return RocketChat.API.v1.success
			body:[name: @bodyParams.userId ]
			
			
### Create Private Group
 example data:
  {"name":"room5","members":["Jeff","Larry","Stephen"]}
###
RocketChat.API.v1.addRoute 'groups.create', authRequired: true,
	post: ->
		if not @bodyParams.name?
			return RocketChat.API.v1.failure 'Body param "name" is required'

		if not RocketChat.authz.hasPermission(@userId, 'create-p')
			return RocketChat.API.v1.unauthorized()

		id = undefined
		try
			if not @bodyParams.members?
			
				Meteor.runAsUser this.userId, =>
					id = Meteor.call 'createPrivateGroup', @bodyParams.name, []
			else
			  Meteor.runAsUser this.userId, =>
				  id = Meteor.call 'createPrivateGroup', @bodyParams.name, @bodyParams.members, []
		catch e
			return RocketChat.API.v1.failure e.name + ': ' + e.message

		return RocketChat.API.v1.success
			body:[group: RocketChat.models.Rooms.findOne({_id: id.rid})]		


#list All Private Groups, requires api-groups-list permissions (admin).		
RocketChat.API.v1.addRoute 'AllGroup.list', authRequired: true,
	get: ->
		
		if RocketChat.authz.hasPermission(@userId, 'api-groups-list') is false
			console.log '[restapi] api/v1/AllGroup.list -> '.red, "User does not have 'api-groups-list' permission"
			return RocketChat.API.v1.unauthorized()
		try
			this.response.setTimeout (1000)
			rooms = RocketChat.models.Rooms.findByType('p', { sort: { msgs:-1 } }).fetch()
			
		catch e
			return RocketChat.API.v1.failure e.name + ': ' + e.message
			
		return RocketChat.API.v1.success
				body:[list: rooms]
				
					
#list All Direct Groups		
RocketChat.API.v1.addRoute 'directRoom.list', authRequired: true,
	get: ->
		if RocketChat.authz.hasPermission(@userId, 'api-direct-list') is false
			return RocketChat.API.v1.unauthorized()
		try
			this.response.setTimeout (1000)
			rooms = RocketChat.models.Rooms.findByType('d', { sort: { msgs:-1 } }).fetch()
			
		catch e
			return RocketChat.API.v1.failure e.name + ': ' + e.message	
			
		return RocketChat.API.v1.success
				body:[list: rooms]
				
				
# addUser to a channel/group
RocketChat.API.v1.addRoute 'addUser', authRequired: true,
	post: ->
		
		try
			this.response.setTimeout (1000 * @userId.length)
			Meteor.runAsUser this.userId, () =>
				(Meteor.call 'addUserToRoom', rid:@bodyParams.room, username:@bodyParams.username)
			console.log status: 'success', rid:@bodyParams.room, username:@bodyParams.username
		catch e
			return RocketChat.API.v1.failure e.name + ': ' + e.message

		return RocketChat.API.v1.success
				body:[status: 'success', rid:@bodyParams.room, username:@bodyParams.username]
				
				
### Remove rooms
any type i.e. channels/private/direct message room
user must also have delete-p role 
pass room _id in body of data (  data='{"name":[" room _id"]}'  )				
###
RocketChat.API.v1.addRoute 'bulk/removeGroup', authRequired: true,
	delete: ->
		
		if RocketChat.authz.hasPermission(@userId, 'delete-p') is false
			return RocketChat.API.v1.unauthorized()
		try
			this.response.setTimeout (1000 * @bodyParams.name.length)
			ids = []
			Meteor.runAsUser this.userId, () =>
				(ids[i] = Meteor.call 'eraseRoom', incoming) for incoming,i in @bodyParams.name
			console.log status: 'success', ids: ids  
		catch e
			return RocketChat.API.v1.failure e.name + ': ' + e.message
		
		return RocketChat.API.v1.success
			body: [ name:@bodyParams.name]
				
				
### Retrieve integrations
requires manage-integrations role 
**Note make sure you encode all channel/private rooms  because they start with '#' === '%23' 
Example string ('http://your url here : 3000/api/v1/roomIntegrations.id/%23testRoom/list',headers={'X-User-Id':'user_token','X-Auth-Token':'user_token'})
###
RocketChat.API.v1.addRoute 'roomIntgrations.id/:channel/list', authRequired: true,
	get: ->
		
		if RocketChat.authz.hasPermission(@userId, 'manage-integrations') is false
			return RocketChat.API.v1.unauthorized()
		try	
			this.reaponse.setTimeout(1000)			
			id = RocketChat.models.Integrations.find({"channel":decodeURIComponent(@urlParams.channel)}).fetch()
			return RocketChat.API.v1.success
				body: [ status: 'success', Integrations: id]
		catch e 
			return RocketChat.API.v1.failure e.name + ': ' + e.message
		

###retrieve a complete list of all integrations
requires manage-integrations role 
###
RocketChat.API.v1.addRoute 'roomIntegrations.list', authRequired: true,
	get: ->
	
		if RocketChat.authz.hasPermission(@userId, 'manage-integrations') is false
			return RocketChat.API.v1.unauthorized()
		try 
			this.response.setTimeout (1000)
			id = RocketChat.models.Integrations.find().fetch()
			return RocketChat.API.v1.success
				body:[Integrations: id]
		catch e
			return RocketChat.API.v1.failure e.name + ': ' + e.message
		
		
### Create outgoing webhooks,
user must also have manage-integrations role
creating a push point for messages to be push to from Rocket Chat.
###		
RocketChat.API.v1.addRoute 'outgoingWebhook', authRequired: true,
	post: ->
	
		if RocketChat.authz.hasPermission(@userId, 'manage-integrations') is false
			return RocketChat.API.v1.unauthorized()
	
		if not @bodyParams.name?
			return RocketChat.API.v1.failure 'Body param "name" is required'
			
		if not @bodyParams.userid?
			return RocketChat.API.v1.failure 'Body param "userid" is required'
			
		if not @bodyParams.authToken?
			return RocketChat.API.v1.failure 'Body param "authToken" is required'
			
		if not @bodyParams.channel?
			return RocketChat.API.v1.failure 'Body param "channel" is required'
				
		if not @bodyParams.roomName?
			return RocketChat.API.v1.failure 'Body param "roomName" is required'
					
		if not @bodyParams.enabled?
			return RocketChat.API.v1.failure 'Body param "enabled" is required'
				
		if not @bodyParams.urls?
			return RocketChat.API.v1.failure 'Body param "urls" is required'
					
		try
			this.response.setTimeout (1000 * @bodyParams.name.length)
			integration ={ userid:@bodyParams.userid, auth:@bodyParams.authToken, name:@bodyParams.name, enabled:@bodyParams.enabled, name:@bodyParams.roomName, channel:@bodyParams.channel,
			triggerWords:@bodyParams.triggerWords, urls:@bodyParams.urls, username:@bodyParams.username, alias:@bodyParams.alias, avatar:@bodyParams.avatar, emoji:@bodyParams.emoji, token:@bodyParams.token, 
			scriptEnable:@bodyParams.scriptEnabled, script:@bodyParams.script }
				
			Meteor.runAsUser this.userId, () =>
				Meteor.call 'addOutgoingIntegration', integration
			return RocketChat.API.v1.success
				body:[list:integration]
		catch e
			return RocketChat.API.v1.failure e.name + ': ' + e.message
		

### Remove Outgoing Webhook
user must also have admin role 
@apiParam {json} An array of intergration webhooks in the body of the POST. 'integration' is integrations name
use RocketChat.API.v1.addRoute 'roomIntegrations' method to aquire a list of all webhooks to capture webhook _ids or use ':channel/roomIntgrations' to aquire 
a list from a specfic channel or group (private room).

@apiParamExample {json} POST Request Body example:
  {
    'integrationId':[ 'integrations_id1','integrations_id2']
  }	
###			
RocketChat.API.v1.addRoute 'removeOutgoingWebhook', authRequired: true,
	delete: ->
	
		if RocketChat.authz.hasPermission(@userId, 'manage-integrations') is false
			return RocketChat.API.v1.unauthorized()
				
		try
			this.response.setTimeout (1000)
			ids=[]
			Meteor.runAsUser this.userId, () =>
				(ids[i]=Meteor.call 'deleteOutgoingIntegration', incoming) for incoming, i in @bodyParams.integrationId
			return RocketChat.API.v1.success
				body: [deleted : @bodyParams.integrationId ]
		catch e
			return RocketChat.API.v1.failure  @bodyParams.integrationId, message: e.name + ' :: ' + e.message
			
				
#list direct message room
RocketChat.API.v1.addRoute 'directMessageRooms.list/:room_Id', authRequired: true,
	get: ->
	
		if RocketChat.authz.hasPermission(@userId, 'api-direct-list') is false
			return RocketChat.API.v1.unauthorized()
		try
			this.response.setTimeout (1000)
			rooms = RocketChat.models.Rooms.findByids('@urlParams.room_Id', { sort: { msgs:-1 } }).fetch()
			return RocketChat.API.v1.success
				body: [rooms: rooms]
		catch e
			return RocketChat.API.v1.failure @urlsParams.room_Id, message: e.name + ' :: ' + e.message
		

#list direct message all
RocketChat.API.v1.addRoute 'directMessage.list', authRequired: true,
	get: ->	
		
		if RocketChat.authz.hasPermission(@userId, 'api-direct-list') is false
			return RocketChat.API.v1.unauthorized()
		try
			this.response.setTimeout (1000)
			rooms = RocketChat.models.Rooms.findByType('d', { sort: { msgs:-1 } }).fetch()
			return RocketChat.API.v1.success
				body: [rooms: rooms]
		catch e
			return RocketChat.API.v1.failure e.name + ': ' + e.message
	

RocketChat.API.v1.addRoute 'admin.addUpdateUser', authRequired: true,
	post: ->
	
		if RocketChat.authz.hasRole(@userId, 'admin') is false
			return RocketChat.API.v1.unauthorized()
		
		try
			console.log '[routes.coffee] api/v1/admin.addUpdateUser -> request ', _.omit @bodyParams, ['password']
			if !_.isObject @bodyParams
				return RocketChat.API.v1.failure()
					error : 'Request body not encoded as valid JSON'
			
			udata = _.pick @bodyParams, [
					'name'
					'username'
					'email'
					'password'
					'requiredPasswordChange'
					'joinDefaultChannels'
					'verified'
					'sendWelcomeEmail'
				]
			_.defaults udata, {
				'name': '', 
				'username': '',
				'email': '',
				'password': '',
				'requiredPasswordChange': true,
				'joinDefaultChannels': true,
				'verified': false,
				'sendWelcomeEmail': true,
			}
				
			Meteor.runAsUser this.userId, () =>
				Meteor.call 'insertOrUpdateUser', udata
			return RocketChat.API.v1.success
				user: RocketChat.models.Users.findOneByUsername udata.username
				 
		catch e
			console.log '[routes.coffee] api/v1/admin.addUpdateUser Error: ', e.message, e.stack
			return RocketChat.API.v1.failure e.name + ': ' + e.message
			
		<|MERGE_RESOLUTION|>--- conflicted
+++ resolved
@@ -137,8 +137,7 @@
 
 		return { users: RocketChat.models.Users.find().fetch() }
 
-<<<<<<< HEAD
-=======
+
 # Create user
 RocketChat.API.v1.addRoute 'users.create', authRequired: true,
 	post: ->
@@ -178,7 +177,7 @@
 				user: RocketChat.models.Users.findOneById(newUserId)
 		catch e
 			return RocketChat.API.v1.failure e.name + ': ' + e.message
->>>>>>> 1c312aff
+
 
 # Get User Information
 RocketChat.API.v1.addRoute 'user.info', authRequired: true,
