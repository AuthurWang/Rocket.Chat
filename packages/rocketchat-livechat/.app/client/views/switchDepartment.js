/* globals Department, Livechat */
import swal from 'sweetalert2';
import visitor from '../../imports/client/visitor';

Template.switchDepartment.helpers({
	departments() {
		return Department.find({
			showOnRegistration: true,
			_id: {
				$ne: Livechat.department
			}
		});
	},
	error() {
		return Template.instance().error.get();
	},
	showError() {
		return Template.instance().error.get() ? 'show' : '';
	}
});

Template.switchDepartment.onCreated(function() {
	this.error = new ReactiveVar();
});

Template.switchDepartment.events({
	'submit form'(e, instance) {
		e.stopPropagation();
		e.preventDefault();

		const departmentId = instance.$('.switch-department-select').val();
		if (!departmentId) {
			instance.error.set(t('Please_choose_a_department'));
			return;
		}

		instance.error.set();
		swal({
			text: t('Are_you_sure_do_you_want_switch_the_department'),
			title: '',
			type: 'warning',
			showCancelButton: true,
			confirmButtonColor: '#DD6B55',
			confirmButtonText: t('Yes'),
			cancelButtonText: t('No'),
			html: false
<<<<<<< HEAD
		}, () => {
			const guestData = {
				roomId: visitor.getRoom(),
				visitorToken: visitor.getToken(),
				departmentId: departmentId
			};
=======
		}).then((result) => {
			if (!result.value) {
				return;
			}	

			Meteor.call('livechat:closeByVisitor', { roomId: visitor.getRoom(), token: visitor.getToken() }, (error) => {
				if (error) {
					return console.log('Error ->', error);
				}
>>>>>>> 9e0a8f50

			Meteor.call('livechat:setDepartmentForVisitor', guestData, (error, result) => {
				if (error) {
					instance.error.set(error.error);
				} else if (result) {
					instance.error.set();
					Livechat.department = departmentId;
					Livechat.showSwitchDepartmentForm = false;
					swal({
						title: t('Department_switched'),
						type: 'success',
						timer: 2000
					});
				} else {
					instance.error.set(t('No_available_agents_to_transfer'));
				}
			});
		});
	},

	'click #btnCancel'() {
		Livechat.showSwitchDepartmentForm = false;
	}
});<|MERGE_RESOLUTION|>--- conflicted
+++ resolved
@@ -44,24 +44,12 @@
 			confirmButtonText: t('Yes'),
 			cancelButtonText: t('No'),
 			html: false
-<<<<<<< HEAD
 		}, () => {
 			const guestData = {
 				roomId: visitor.getRoom(),
 				visitorToken: visitor.getToken(),
 				departmentId: departmentId
 			};
-=======
-		}).then((result) => {
-			if (!result.value) {
-				return;
-			}	
-
-			Meteor.call('livechat:closeByVisitor', { roomId: visitor.getRoom(), token: visitor.getToken() }, (error) => {
-				if (error) {
-					return console.log('Error ->', error);
-				}
->>>>>>> 9e0a8f50
 
 			Meteor.call('livechat:setDepartmentForVisitor', guestData, (error, result) => {
 				if (error) {
