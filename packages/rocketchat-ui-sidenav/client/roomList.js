--- conflicted
+++ resolved
@@ -30,11 +30,7 @@
 			}
 
 			if (this.identifier === 'channels' || this.identifier === 'unread' || this.identifier === 'tokens') {
-<<<<<<< HEAD
-				types= [ 'c', 'p'];
-=======
 				types = ['c', 'p'];
->>>>>>> 298e3a65
 			}
 
 			if (this.identifier === 'tokens' && user && user.services && user.services.tokenpass) {
