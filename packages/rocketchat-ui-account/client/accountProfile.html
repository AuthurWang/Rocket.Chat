--- conflicted
+++ resolved
@@ -12,15 +12,8 @@
 </template>
 <template name="accountProfile">
 	<section class="preferences-page">
-<<<<<<< HEAD
 		{{#header sectionName="Profile" buttons=true}}
 			<div class="rc-header__section-button" style="max-width: 649px;">
-=======
-		<header class="preferences-page__header">
-			{{> burger}}
-			<h2 style="flex: 1 1; white-space: nowrap;">{{_ "Profile"}}</h2>
-			<div class="content" style="text-align: end; max-width: 649px;  flex: 1 1 100%">
->>>>>>> fee446ae
 				<button class="rc-button rc-button--primary" name="send" type="submit" data-button="create" form="profile" {{canSave 'disabled'}}>{{_ "Save_changes"}}</button>
 			</div>
 		{{/header}}
