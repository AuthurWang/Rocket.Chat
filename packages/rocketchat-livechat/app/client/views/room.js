--- conflicted
+++ resolved
@@ -16,16 +16,14 @@
 	popoutActive: function() {
 		return FlowRouter.getQueryParam('mode') === 'popout';
 	},
-<<<<<<< HEAD
 	showMessages: function() {
 		return Session.get('triggered') || Meteor.userId();
-=======
+	},
 	livechatStartedEnabled: function() {
 		return Template.instance().startedEnabled.get() !== null;
 	},
 	livechatEnabled: function() {
 		return Template.instance().startedEnabled.get();
->>>>>>> a690ea42
 	}
 });
 
