/* globals readMessage UserRoles RoomRoles*/
export const RoomHistoryManager = new class {
	constructor() {
		this.defaultLimit = 50;
		this.histories = {};
	}
	getRoom(rid) {
		if ((this.histories[rid] == null)) {
			this.histories[rid] = {
				hasMore: new ReactiveVar(true),
				hasMoreNext: new ReactiveVar(false),
				isLoading: new ReactiveVar(false),
				unreadNotLoaded: new ReactiveVar(0),
				firstUnread: new ReactiveVar,
				loaded: undefined
			};
		}

		return this.histories[rid];
	}

	// From the package, rocketchat:e2e
	decryptE2EMessage(item) {
		const e2eRoom = RocketChat.E2E.getInstanceByRoomId(item.rid);
		if (e2eRoom.groupSessionKey != null) {
			// Session key exists in browser, directly decrypt.
			e2eRoom.decrypt(item.msg).then((data) => {
				item.msg = data.text;
				item.ack = data.ack;
				if (data.ts) {
					item.ts = data.ts;
				}
				ChatMessage.upsert({_id: item._id}, item);
			});
		}		else {
			// Session key for this room does not exist in browser. Download key first.
			Meteor.call('fetchGroupE2EKey', e2eRoom.roomId, function(error, result) {
				let cipherText = EJSON.parse(result);
				const vector = cipherText.slice(0, 16);
				cipherText = cipherText.slice(16);

				// Decrypt downloaded key.
				const decrypt_promise = crypto.subtle.decrypt({name: 'RSA-OAEP', iv: vector}, RocketChat.E2EStorage.get('RSA-PrivKey'), cipherText);
				decrypt_promise.then(function(result) {

					// Import decrypted session key for use.
					e2eRoom.exportedSessionKey = RocketChat.signalUtils.toString(result);
					crypto.subtle.importKey('jwk', EJSON.parse(e2eRoom.exportedSessionKey), {name: 'AES-CBC', iv: vector}, true, ['encrypt', 'decrypt']).then(function(key) {
						e2eRoom.groupSessionKey = key;

						// Decrypt message.
						e2eRoom.decrypt(item.msg).then((data) => {
							item.msg = data.text;
							item.ack = data.ack;
							if (data.ts) {
								item.ts = data.ts;
							}
							ChatMessage.upsert({_id: item._id}, item);
						});

					});
				});

				decrypt_promise.catch(function(err) {
					console.log(err);
				});

			});
		}
	}

	getMore(rid, limit) {
		let ts;
		if (limit == null) { limit = this.defaultLimit; }
		const room = this.getRoom(rid);
		if (room.hasMore.curValue !== true) {
			return;
		}

		room.isLoading.set(true);

		// ScrollListener.setLoader true
		const lastMessage = ChatMessage.findOne({rid}, {sort: {ts: 1}});
		// lastMessage ?= ChatMessage.findOne({rid: rid}, {sort: {ts: 1}})

		if (lastMessage != null) {
			({ ts } = lastMessage);
		} else {
			ts = undefined;
		}

		let ls = undefined;
		let typeName = undefined;

		const subscription = ChatSubscription.findOne({rid});
		if (subscription != null) {
			({ ls } = subscription);
			typeName = subscription.t + subscription.name;
		} else {
			const curRoomDoc = ChatRoom.findOne({_id: rid});
			typeName = (curRoomDoc != null ? curRoomDoc.t : undefined) + (curRoomDoc != null ? curRoomDoc.name : undefined);
		}

<<<<<<< HEAD
		const self = this;
		return Meteor.call('loadHistory', rid, ts, limit, ls, function(err, result) {
=======
		Meteor.call('loadHistory', rid, ts, limit, ls, function(err, result) {
>>>>>>> 66125de0
			if (err) {
				return;
			}
			let previousHeight;
			const {messages = []} = result;
			room.unreadNotLoaded.set(result.unreadNotLoaded);
			room.firstUnread.set(result.firstUnread);

			const wrapper = $('.messages-box .wrapper').get(0);
			if (wrapper != null) {
				previousHeight = wrapper.scrollHeight;
			}

			messages.forEach(item => {
				if (item.t !== 'command') {
					const roles = [
						(item.u && item.u._id && UserRoles.findOne(item.u._id, { fields: { roles: 1 }})) || {},
						(item.u && item.u._id && RoomRoles.findOne({rid: item.rid, 'u._id': item.u._id})) || {}
					].map(e => e.roles);
					item.roles = _.union.apply(_.union, roles);
					if (item.t === 'e2e' && !item.file) {
						self.decryptE2EMessage(item);
					} else {
						ChatMessage.upsert({_id: item._id}, item);
					}
				}
			});

			if (wrapper) {
				const heightDiff = wrapper.scrollHeight - previousHeight;
				wrapper.scrollTop += heightDiff;
			}

			Meteor.defer(() => {
				readMessage.refreshUnreadMark(rid, true);
				return RoomManager.updateMentionsMarksOfRoom(typeName);
			});

			room.isLoading.set(false);
			if (room.loaded == null) { room.loaded = 0; }
			room.loaded += messages.length;
			if (messages.length < limit) {
				return room.hasMore.set(false);
			}
		});
	}

	getMoreNext(rid, limit) {
		if (limit == null) { limit = this.defaultLimit; }
		const room = this.getRoom(rid);
		if (room.hasMoreNext.curValue !== true) {
			return;
		}

		const instance = Blaze.getView($('.messages-box .wrapper')[0]).templateInstance();
		instance.atBottom = false;

		room.isLoading.set(true);

		const lastMessage = ChatMessage.findOne({rid}, {sort: {ts: -1}});

		let typeName = undefined;

		const subscription = ChatSubscription.findOne({rid});
		if (subscription != null) {
			// const { ls } = subscription;
			typeName = subscription.t + subscription.name;
		} else {
			const curRoomDoc = ChatRoom.findOne({_id: rid});
			typeName = (curRoomDoc != null ? curRoomDoc.t : undefined) + (curRoomDoc != null ? curRoomDoc.name : undefined);
		}

		const { ts } = lastMessage;

		if (ts) {
			const self = this;
			return Meteor.call('loadNextMessages', rid, ts, limit, function(err, result) {
				for (const item of Array.from((result != null ? result.messages : undefined) || [])) {
					if (item.t !== 'command') {
						const roles = [
							(item.u && item.u._id && UserRoles.findOne(item.u._id, { fields: { roles: 1 }})) || {},
							(item.u && item.u._id && RoomRoles.findOne({rid: item.rid, 'u._id': item.u._id})) || {}
						].map(e => e.roles);
						item.roles = _.union.apply(_.union, roles);
						if (item.t === 'e2e' && !item.file) {
							self.decryptE2EMessage(item);
						} else {
							ChatMessage.upsert({_id: item._id}, item);
						}
					}
				}

				Meteor.defer(() => RoomManager.updateMentionsMarksOfRoom(typeName));

				room.isLoading.set(false);
				if (room.loaded == null) { room.loaded = 0; }

				room.loaded += result.messages.length;
				if (result.messages.length < limit) {
					room.hasMoreNext.set(false);
				}
			});
		}
	}

	getSurroundingMessages(message, limit) {
		if (limit == null) { limit = this.defaultLimit; }
		if (!(message != null ? message.rid : undefined)) {
			return;
		}

		const instance = Blaze.getView($('.messages-box .wrapper')[0]).templateInstance();

		if (ChatMessage.findOne(message._id)) {
			const wrapper = $('.messages-box .wrapper');
			const msgElement = $(`#${ message._id }`, wrapper);
			const pos = (wrapper.scrollTop() + msgElement.offset().top) - (wrapper.height()/2);
			wrapper.animate({
				scrollTop: pos
			}, 500);
			msgElement.addClass('highlight');

			setTimeout(function() {
				const messages = wrapper[0];
				return instance.atBottom = messages.scrollTop >= (messages.scrollHeight - messages.clientHeight);
			});

			return setTimeout(() => msgElement.removeClass('highlight'), 500);
		} else {
			const room = this.getRoom(message.rid);
			room.isLoading.set(true);
			ChatMessage.remove({ rid: message.rid });

			let typeName = undefined;

			const subscription = ChatSubscription.findOne({rid: message.rid});
			if (subscription) {
				// const { ls } = subscription;
				typeName = subscription.t + subscription.name;
			} else {
				const curRoomDoc = ChatRoom.findOne({_id: message.rid});
				typeName = (curRoomDoc != null ? curRoomDoc.t : undefined) + (curRoomDoc != null ? curRoomDoc.name : undefined);
			}

			const self = this;
			return Meteor.call('loadSurroundingMessages', message, limit, function(err, result) {
				for (const item of Array.from((result != null ? result.messages : undefined) || [])) {
					if (item.t !== 'command') {
						const roles = [
							(item.u && item.u._id && UserRoles.findOne(item.u._id, { fields: { roles: 1 }})) || {},
							(item.u && item.u._id && RoomRoles.findOne({rid: item.rid, 'u._id': item.u._id})) || {}
						].map(e => e.roles);
						item.roles = _.union.apply(_.union, roles);
						if (item.t === 'e2e' && !item.file) {
							self.decryptE2EMessage(item);
						} else {
							ChatMessage.upsert({_id: item._id}, item);
						}
					}
				}

				Meteor.defer(function() {
					readMessage.refreshUnreadMark(message.rid, true);
					RoomManager.updateMentionsMarksOfRoom(typeName);
					const wrapper = $('.messages-box .wrapper');
					const msgElement = $(`#${ message._id }`, wrapper);
					const pos = (wrapper.scrollTop() + msgElement.offset().top) - (wrapper.height()/2);
					wrapper.animate({
						scrollTop: pos
					}, 500);

					msgElement.addClass('highlight');

					setTimeout(function() {
						room.isLoading.set(false);
						const messages = wrapper[0];
						instance.atBottom = !result.moreAfter && (messages.scrollTop >= (messages.scrollHeight - messages.clientHeight));
						return 500;
					});

					return setTimeout(() => msgElement.removeClass('highlight'), 500);
				});
				if (room.loaded == null) { room.loaded = 0; }
				room.loaded += result.messages.length;
				room.hasMore.set(result.moreBefore);
				return room.hasMoreNext.set(result.moreAfter);
			});
		}
	}

	hasMore(rid) {
		const room = this.getRoom(rid);
		return room.hasMore.get();
	}

	hasMoreNext(rid) {
		const room = this.getRoom(rid);
		return room.hasMoreNext.get();
	}


	getMoreIfIsEmpty(rid) {
		const room = this.getRoom(rid);

		if (room.loaded === undefined) {
			return this.getMore(rid);
		}
	}


	isLoading(rid) {
		const room = this.getRoom(rid);
		return room.isLoading.get();
	}

	clear(rid) {
		ChatMessage.remove({ rid });
		if (this.histories[rid] != null) {
			this.histories[rid].hasMore.set(true);
			this.histories[rid].isLoading.set(false);
			return this.histories[rid].loaded = undefined;
		}
	}
};
this.RoomHistoryManager = RoomHistoryManager;<|MERGE_RESOLUTION|>--- conflicted
+++ resolved
@@ -101,12 +101,8 @@
 			typeName = (curRoomDoc != null ? curRoomDoc.t : undefined) + (curRoomDoc != null ? curRoomDoc.name : undefined);
 		}
 
-<<<<<<< HEAD
 		const self = this;
-		return Meteor.call('loadHistory', rid, ts, limit, ls, function(err, result) {
-=======
 		Meteor.call('loadHistory', rid, ts, limit, ls, function(err, result) {
->>>>>>> 66125de0
 			if (err) {
 				return;
 			}
