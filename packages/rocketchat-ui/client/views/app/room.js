--- conflicted
+++ resolved
@@ -1,11 +1,7 @@
-<<<<<<< HEAD
-/* globals RocketChatTabBar , chatMessages, fileUpload , fireGlobalEvent , cordova , readMessage , RoomRoles, popover , device */
-import _ from 'underscore';
-=======
 /* globals chatMessages, fileUpload , fireGlobalEvent , cordova , readMessage , RoomRoles, popover , device */
 import { RocketChatTabBar } from 'meteor/rocketchat:lib';
 
->>>>>>> 916afa56
+import _ from 'underscore';
 import moment from 'moment';
 import mime from 'mime-type/with-db';
 import Clipboard from 'clipboard';
