--- conflicted
+++ resolved
@@ -8,10 +8,6 @@
 			cursor: pointer;
 			position: relative;
 			padding-right: 2px;
-<<<<<<< HEAD
-			list-style: none;
-			display: inline;
-=======
 			color: @action-buttons-color;
 
 			list-style: none;
@@ -24,7 +20,6 @@
 				color: @input-font-color;
 				margin: 0 2px;
 			}
->>>>>>> 8de32051
 		}
 
 		li:last-child:after { content: none; }
