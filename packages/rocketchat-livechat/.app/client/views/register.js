/* globals Department, Livechat, LivechatVideoCall */
import visitor from '../../imports/client/visitor';
import _ from 'underscore';
import s from 'underscore.string';

Template.register.helpers({
	error() {
		return Template.instance().error.get();
	},
	welcomeMessage() {
		return '';
	},
	showDepartments() {
		return Department.find({ showOnRegistration: true }).count() > 1;
	},
	departments() {
		return Department.find({ showOnRegistration: true });
	},
	videoCallEnabled() {
		return Livechat.videoCall;
	},
	selectedDepartment() {
		return this._id === Livechat.department;
	},
	showNameFieldRegisterForm() {
		return Livechat.nameFieldRegistrationForm;
	},
	showEmailFieldRegisterForm() {
		return Livechat.emailFieldRegistrationForm;
	}	
});

Template.register.events({
	'submit #livechat-registration'(e, instance) {
		e.preventDefault();

		const start = () => {
			instance.hideError();
			if (instance.request === 'video') {
				LivechatVideoCall.request();
			}
		};
		const form = e.currentTarget;
		
		const fields = [];
		let name;
		let email;

		if (Livechat.nameFieldRegistrationForm) {
			fields.push('name');
			name = instance.$('input[name=name]').val();
		}

		if (Livechat.emailFieldRegistrationForm) {
			fields.push('email');
			email = instance.$('input[name=email]').val();
		}

		if (!instance.validateForm(form, fields)) {
			return instance.showError(TAPi18n.__('You_must_complete_all_fields'));
		} else {
			let departmentId = instance.$('select[name=department]').val();
			if (!departmentId) {
				const department = Department.findOne({ showOnRegistration: true });
				if (department) {
					departmentId = department._id;
				}
			}

			Livechat.department = departmentId;

			const guest = {
				token: visitor.getToken(),
<<<<<<< HEAD
				name: $name.val(),
				email: $email.val(),
				department: Livechat.department
=======
				name,
				email,
				department: Livechat.department || departmentId
>>>>>>> 6e2d906b
			};
			Meteor.call('livechat:registerGuest', guest, function(error, result) {
				if (error != null) {
					return instance.showError(error.reason);
				}
				parentCall('callback', ['pre-chat-form-submit', _.omit(guest, 'token')]);
				visitor.setId(result.userId);
				visitor.setData(result.visitor);
				start();
			});
		}
	},
	'click .error'(e, instance) {
		return instance.hideError();
	},
	'click .request-chat'(e, instance) {
		instance.request = 'chat';
	},
	'click .request-video'(e, instance) {
		instance.request = 'video';
	}
});

Template.register.onCreated(function() {
	this.error = new ReactiveVar();
	this.request = '';

	this.validateForm = (form, fields) => {
		const valid = fields.every((field) => {
			return !_.isEmpty(s.trim(form.elements[field].value));
		});

		return valid;
	};
	
	this.showError = (msg) => {
		$('.error').addClass('show');
		this.error.set(msg);
	};
	this.hideError = () => {
		$('.error').removeClass('show');
		this.error.set();
	};
});<|MERGE_RESOLUTION|>--- conflicted
+++ resolved
@@ -27,7 +27,7 @@
 	},
 	showEmailFieldRegisterForm() {
 		return Livechat.emailFieldRegistrationForm;
-	}	
+	}
 });
 
 Template.register.events({
@@ -41,7 +41,7 @@
 			}
 		};
 		const form = e.currentTarget;
-		
+
 		const fields = [];
 		let name;
 		let email;
@@ -71,15 +71,9 @@
 
 			const guest = {
 				token: visitor.getToken(),
-<<<<<<< HEAD
-				name: $name.val(),
-				email: $email.val(),
-				department: Livechat.department
-=======
 				name,
 				email,
-				department: Livechat.department || departmentId
->>>>>>> 6e2d906b
+				department: Livechat.department
 			};
 			Meteor.call('livechat:registerGuest', guest, function(error, result) {
 				if (error != null) {
@@ -114,7 +108,7 @@
 
 		return valid;
 	};
-	
+
 	this.showError = (msg) => {
 		$('.error').addClass('show');
 		this.error.set(msg);
