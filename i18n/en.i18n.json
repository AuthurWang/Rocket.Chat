{
  "Access_online_demo" : "Access the online demo",
  "Access_Online_Demo" : "Access the Online Demo",
  "Accounts" : "Accounts",
<<<<<<< HEAD
  "Accounts_AllowedDomainsList" : "Comma-separated list of allowed domains",
=======
  "Accounts_AllowUsernameChange" : "Allow Username Change",
>>>>>>> 1c2fc2ce
  "Accounts_denyUnverifiedEmail" : "Deny unverified e-mail",
  "Accounts_EmailVerification" : "E-mail Verification",
  "Accounts_OAuth_Facebook" : "Facebook Login",
  "Accounts_OAuth_Facebook_id" : "Facebook App Id",
  "Accounts_OAuth_Facebook_secret" : "Facebook Secret",
  "Accounts_OAuth_Github" : "OAuth Enabled",
  "Accounts_OAuth_Github_id" : "Client ID",
  "Accounts_OAuth_Github_secret" : "Client Secret",
  "Accounts_OAuth_Google" : "Google Login",
  "Accounts_OAuth_Google_id" : "Google Id",
  "Accounts_OAuth_Google_secret" : "Google Secret",
  "Accounts_OAuth_Linkedin" : "LinkedIn Login",
  "Accounts_OAuth_Linkedin_id" : "LinkedIn Id",
  "Accounts_OAuth_Linkedin_secret" : "LinkedIn Secret",
  "Accounts_OAuth_ManuallyApproveNewUsers" : "Manually aprove new users",
  "Accounts_OAuth_Meteor" : "Meteor Login",
  "Accounts_OAuth_Meteor_id" : "Meteor Id",
  "Accounts_OAuth_Meteor_secret" : "Meteor Secret",
  "Accounts_OAuth_RegistrationRequired" : "Registration Required",
  "Accounts_OAuth_Twitter" : "Twitter Login",
  "Accounts_OAuth_Twitter_id" : "Twitter Id",
  "Accounts_OAuth_Twitter_secret" : "Twitter Secret",
  "Accounts_OAuth_Custom_ID" : "ID",
  "Accounts_OAuth_Custom_URL" : "URL",
  "Accounts_OAuth_Custom_Token_Path" : "Token Path",
  "Accounts_OAuth_Custom_Identity_Path" : "Identity Path",
  "Accounts_OAuth_Custom_Authorize_Path" : "Authorize Path",
  "Accounts_OAuth_Custom_Secret" : "Secret",
  "Accounts_OAuth_Custom_Enable" : "Enable",
  "Accounts_OAuth_Custom_Button_Label_Text" : "Button Text",
  "Accounts_OAuth_Custom_Button_Label_Color" : "Button Text Color",
  "Accounts_OAuth_Custom_Button_Color" : "Button Color",
  "Activate" : "Activate",
  "Add_custom_oauth" : "Add custom oauth",
  "Add_Members" : "Add Members",
  "Add_users" : "Add users",
  "Administration" : "Administration",
  "All_channels" : "All channels",
  "Allow_Invalid_SelfSigned_Certs" : "Allow invalid and Self-Signed SSL certificate's for link validation and previews",
  "and" : "and",
  "API" : "API",
  "API_Analytics" : "Analytics",
  "API_Embed" : "Embed",
  "API_EmbedDisabledFor": "Disable Embed for Users",
  "API_EmbedDisabledFor_Description": "Comma-separated usernames list",
  "are_also_typing" : "are also typing",
  "are_typing" : "are typing",
  "Are_you_sure" : "Are you sure?",
  "Avatar_changed_successfully" : "Avatar changed successfully",
  "away" : "away",
  "Away" : "Away",
  "away_female" : "away",
  "Away_female" : "Away",
  "away_male" : "away",
  "Away_male" : "Away",
  "Auto_Load_Images" : "Auto Load Images",
  "Back_to_login" : "Back to login",
  "bold" : "bold",
  "busy" : "busy",
  "Busy" : "Busy",
  "busy_female" : "busy",
  "Busy_female" : "Busy",
  "busy_male" : "busy",
  "Busy_male" : "Busy",
  "Cancel" : "Cancel",
  "Change_avatar" : "Change avatar",
  "Channels" : "Channels",
  "Channels_list" : "List of public channels",
  "Chat_Rooms" : "Chat Rooms",
  "close" : "close",
  "coming_soon" : "coming soon",
  "Commands" : "Commands",
  "Compact_View": "Compact View",
  "Confirm_password" : "Confirm your password",
  "Contact" : "Contact",
  "Conversation" : "Conversation",
  "Convert_Ascii_Emojis" : "Convert ASCII to Emoji",
  "Create_new" : "Create new",
  "Create_new_direct_message_room" : "Create a new direct message room",
  "Create_new_private_group" : "Create a new private group",
  "Create_new_public_channel" : "Create a new public channel",
  "Created_at" : "Created at",
  "Custom_oauth_unique_name" : "Custom oauth unique name",
  "Custom_oauth_helper" : "When setting up your OAuth Provider, you'll have to inform a Callback URL. Use <pre>%s</pre> .",
  "days" : "days",
  "Deactivate" : "Deactivate",
  "Delete_User_Warning" : "Deleting a user will delete all messages from that user as well. This cannot be undone.",
  "Delete" : "Delete",
  "Deleted" : "Deleted!",
  "Desktop_Notifications": "Desktop Notifications",
  "Desktop_Notifications_Disabled": "Desktop Notifications are Disabled. Change your browser preferences if you need Notifications enabled.",
  "Desktop_Notifications_Enabled": "Desktop Notifications are Enabled",
  "Direct_Messages" : "Direct Messages",
  "Disable_Favorite_Rooms" : "Disable Favorites",
  "Disable_New_Message_Notification" : "Disable New Message Notification",
  "Disable_New_Room_Notification" : "Disable New Room Notification",
  "Drop_to_upload_file" : "Drop to upload file",
  "Duplicate_channel_name" : "A Channel with name '%s' exists",
  "Duplicate_private_group_name" : "A Private Group with name '%s' exists",
  "E-mail" : "E-mail",
  "Edit" : "Edit",
  "edited" : "edited",
  "Email_already_exists" : "Email already exists",
  "Email_or_username" : "Email or username",
  "Email_verified" : "Email verified",
  "Emoji" : "Emoji",
  "Enable_Desktop_Notifications": "Enable Desktop Notifications",
  "Enter_info" : "Enter your information",
  "Enter_to" : "Enter to",
  "Error_changing_password" : "Error changing password",
  "Error_too_many_requests" : "Error, too many requests. Please slow down. You must wait %s seconds before trying again",
  "Esc_to" : "Esc to",
  "False" : "False",
  "Favorites" : "Favorites",
  "FileUpload" : "File Upload",
  "FileUpload_Enabled" : "Enable file upload",
  "FileUpload_MaxFileSize" : "Max. size for uploaded files (in bytes)",
  "FileUpload_MediaTypeWhiteList" : "Comma-separated Media Type list",
  "Follow_social_profiles" : "Follow our social profiles, fork us on github and share your thoughts about the rocket.chat app on our trello board.",
  "Forgot_password" : "Forgot your password",
  "Fork_it_on_github" : "Fork it on github",
  "From_Email" : "From Email",
  "General" : "General",
  "Get_to_know_the_team" : "Get to know the Rocket.Team",
  "github_no_public_email" : "You don't have any email as public email in your GitHub account",
  "Give_a_unique_name_for_the_custom_oauth" : "Give a unique name for the custom oauth",
  "Have_your_own_chat" : "Have your own web chat. Developed with Meteor.com, the Rocket.Chat is a great solution for developers looking forward to build and evolve their own chat platform.",
  "Has_more" : "Has more",
  "Hide_room" : "Hide room",
  "History" : "History",
  "hours" : "hours",
  "Incorrect_Password" : "Incorrect Password",
  "inline_code" : "inline_code",
  "Invalid_confirm_pass" : "The password confirmation does not match password",
  "Invalid_email" : "The e-mail entered is invalid",
  "Invalid_name" : "The name must not be empty",
  "Invalid_pass" : "The password must not be empty",
  "Invalid_room_name" : "<strong>%s</strong> is not a valid room name,<br/> use only letters, numbers and dashes",
  "invisible" : "invisible",
  "Invisible" : "Invisible",
  "Invitation HTML" : "Invitation HTML",
  "Invitation_Subject" : "Invitation Subject",
  "Invite_Users" : "Invite Users",
  "is_also_typing" : "is also typing",
  "is_also_typing_female" : "is also typing",
  "is_also_typing_male" : "is also typing",
  "is_typing" : "is typing",
  "is_typing_female" : "is typing",
  "is_typing_male" : "is typing",
  "italics" : "italics",
  "join" : "Join",
  "Join_the_Community" : "Join the Community",
  "Language" : "Language",
  "Language_Version" : "English Version",
  "Last_login" : "Last login",
  "Last_message" : "Last message",
  "Layout" : "Layout",
  "Layout_Home_Body" : "Home Body",
  "Layout_Home_Title" : "Home Title",
  "Layout_Login_Header" : "Login Header",
  "Layout_Login_Terms" : "Login Terms",
  "Layout_Privacy_Policy" : "Privacy Policy",
  "Layout_Sidenav_Footer" : "Side Navigation Footer",
  "Layout_Sidenav_Footer_description" : "Footer size is 260x70",
  "Layout_Terms_of_Service" : "Terms of Service",
  "LDAP" : "LDAP",
  "Leave_room" : "Leave room",
  "line" : "line",
  "Load_more" : "Load more",
  "Loading_more_from_history" : "Loading more from history",
  "Loading..." : "Loading...",
  "Loading_suggestion" : "Loading suggestions...",
  "Login" : "Login",
  "Login_with" : "Login with %s",
  "login_with" : "Or login directly with",
  "Logout" : "Logout",
  "Make_Admin" : "Make Admin",
  "Mark_as_read" : "Mark as read",
  "Members" : "Members",
  "Members_List" : "Members List",
  "Members_placeholder" : "Members",
  "Message" : "Message",
  "Message_AllowDeleting" : "Allow Message Deleting",
  "Message_AllowEditing" : "Allow Message Editing",
  "Message_AllowEditing_BlockEditInMinutes" : "Block message editing after (in minutes - 0 to disable)",
  "Message_AudioRecorderEnabled": "Audio Recorder Enabled",
  "Message_deleting_not_allowed" : "Message deleting not allowed",
  "Message_editing_not_allowed" : "Message editing not allowed",
  "Message_editing_blocked" : "This message cannot be edited anymore",
  "Message_MaxAllowedSize" : "Message max allowed size",
  "Message_pinning_not_allowed" : "Message pinning not allowed",
  "Message_KeepHistory" : "Keep Message History",
  "Message_removed" : "Message removed",
  "Message_pinned" : "Message pinned",
  "Message_ShowDeletedStatus" : "Show Deleted Status",
  "Message_ShowEditedStatus" : "Show Edited Status",
  "Message_ShowFormattingTips": "Show Formatting Tips",
  "Messages": "Messages",
  "Meta" : "Meta",
  "Meta_fb_app_id" : "Facebook APP ID",
  "Meta_google-site-verification" : "Google Site Verification",
  "Meta_language" : "Language",
  "Meta_msvalidate01" : "MSValidate.01",
  "Meta_robots" : "Robots",
  "minutes" : "minutes",
  "More_channels" : "More channels",
  "More_groups" : "More private groups",
  "More_unreads" : "More unreads",
  "Msgs" : "Msgs",
  "multi" : "multi",
  "My_Account" : "My Account",
  "n_messages" : "%s messages",
  "Name" : "Name",
  "Name_cant_be_empty" : "Name can't be empty",
  "New_messages" : "New messages",
  "New_password" : "New password",
  "No_channels_yet" : "You aren't part of any channel yet.",
  "No_direct_messages_yet" : "You haven't started any conversations yet.",
  "No_favorites_yet" : "You haven't added any favorites yet.",
  "No_groups_yet" : "You have no private groups yet.",
  "No_permission_to_view_room" : "You don't have permission to view this room",
  "No_channel_with_name_%s_was_found" : "No channel with name <strong>\"%s\"</strong> was found!",
  "No_group_with_name_%s_was_found" : "No private group with name <strong>\"%s\"</strong> was found!",
  "No_user_with_username_%s_was_found" : "No user with username <strong>\"%s\"</strong> was found!",
  "Not_allowed" : "Not allowed",
  "Not_found_or_not_allowed" : "Not Found or Not Allowed",
  "Nothing_found" : "Nothing found",
  "Notify_all_in_this_room" : "Notify all in this room",
  "Old_Password" : "Old Password",
  "Old_and_new_password_required" : "You need to provide both old and new password for changing your password.",
  "Only_you_can_see_this_message" : "Only you can see this message",
  "Online" : "Online",
  "Oops!" : "Oops",
  "Opt_out_statistics" : "Don't send my statistics to Rocket.Chat",
  "Opt_out_statistics_warning" : "By sending your statistics, you'll help us identify how many instances of Rocket.Chat are deployed, as well as how good the system is behaving, so we can further improve it. Don't worry, as no user information is sent and all the information we receive is kept confidential. If you want to continue sending us your statistics, uncheck the above checkbox. Thank you.",
  "others" : "others",
  "Password" : "Password",
  "Password_changed_successfully" : "Password changed successfully",
  "People" : "People",
  "Please_wait" : "Please wait",
  "Please_wait_activation" : "Please wait, this can take some time.",
  "Please_wait_statistics" : "Please wait, statistics are being generated.",
  "Powered_by" : "Powered by",
  "Preferences" : "Preferences",
  "Preferences_saved" : "Preferences saved",
  "Privacy" : "Privacy",
  "Private_Groups" : "Private Groups",
  "Private_Groups_list" : "List of Private Groups",
  "Profile" : "Profile",
  "Profile_saved_successfully" : "Profile saved successfully",
  "Proudly_developed" : "Proudly developed with Meteor",
  "Push" : "Push",
  "Push_apn_cert" : "APN Cert",
  "Push_apn_dev_cert" : "APN Dev Cert",
  "Push_apn_dev_key" : "APN Dev Key",
  "Push_apn_dev_passphrase" : "APN Dev Passphrase",
  "Push_apn_key" : "APN Key",
  "Push_apn_passphrase" : "APN Passphrase",
  "Push_debug" : "Debug",
  "Push_enable" : "Enable",
  "Push_production" : "Production",
  "Quick_Search" : "Quick Search",
  "quote" : "quote",
  "Recents" : "Recents",
  "Record" : "Record",
  "Register" : "Register a new account",
  "Registration_Succeeded" : "Registration Succeeded",
  "Remember_me" : "Remember me",
  "Remove" : "Remove",
  "Remove_custom_oauth" : "Remove custom oauth",
  "Remove_Admin" : "Remove Admin",
  "Reset_password" : "Reset password",
  "Room" : "Room",
  "Room_name_changed" : "Room name changed to: <em>__room_name__</em> by <em>__user_by__</em>",
  "Room_name_changed_successfully" : "Room name changed successfully",
  "Room_not_found" : "Room not found",
  "Room_uploaded_file_list" : "Files list",
  "Room_uploaded_file_list_empty" : "No files available.",
  "room_user_count" : "%s users",
  "Rooms" : "Rooms",
  "Save" : "Save",
  "Save_changes" : "Save changes",
  "Save_Mobile_Bandwidth" : "Save Mobile Bandwidth",
  "Search" : "Search",
  "Search_Messages" : "Search Messages",
  "Search_settings" : "Search settings",
  "seconds" : "seconds",
  "See_all" : "See all",
  "See_only_online" : "Only online",
  "Select_an_avatar" : "Select an avatar",
  "Select_file" : "Select file",
  "Select_service_to_login" : "Select a service to login to load your picture or upload one directly from your computer",
  "Selected_users" : "Selected members",
  "Send" : "Send",
  "Send_confirmation_email" : "Send confirmation email",
  "Send_invitation_email" : "Send invitation e-mail",
  "Send_invitation_email_error" : "You haven't provided any valid e-mail address.",
  "Send_invitation_email_info" : "You can send multiple e-mail invitations at once.",
  "Send_invitation_email_success" : "You have successfully sent an invitation e-mail to the following addresses:",
  "Send_invitation_email_warning" : "In order to send invitation e-mails, you must first configure SMTP settings.",
  "Send_Message" : "Send Message",
  "Settings" : "Settings",
  "Settings_updated" : "Settings updated",
  "Showing_online_users" : "Showing <b>__total_online__</b> of __total__ users",
  "Showing_results" : "<p>Showing <b>%s</b> results</p>",
  "Silence" : "Silence",
  "since_creation" : "since %s",
  "Site_Name" : "Site Name",
  "Site_Url" : "Site URL",
  "Site_Url_Description" : "Example: https://chat.domain.com/",
  "SAML" : "SAML",
  "SMTP" : "SMTP",
  "SMTP_Host" : "SMTP Host",
  "SMTP_Password" : "SMTP Password",
  "SMTP_Port" : "SMTP Port",
  "SMTP_Username" : "SMTP Username",
  "Sound" : "Sound",
  "Start_of_conversation" : "Start of conversation",
  "Statistics" : "Statistics",
  "Stats_Active_Users" : "Active Users",
  "Stats_Avg_Channel_Users" : "Average Channel Users",
  "Stats_Avg_Private_Group_Users" : "Average Private Group Users",
  "Stats_Max_Room_Users" : "Max Rooms Users",
  "Stats_Non_Active_Users" : "Inactive Users",
  "Stats_Away_Users" : "Away Users",
  "Stats_Offline_Users" : "Offline Users",
  "Stats_Online_Users" : "Online Users",
  "Stats_OS_Arch" : "OS Arch",
  "Stats_OS_Cpus" : "OS CPU Count",
  "Stats_OS_Freemem" : "OS Free Memory",
  "Stats_OS_Loadavg" : "OS Load Average",
  "Stats_OS_Platform" : "OS Platform",
  "Stats_OS_Release" : "OS Release",
  "Stats_OS_Totalmem" : "OS Total Memory",
  "Stats_OS_Type" : "OS Type",
  "Stats_OS_Uptime" : "OS Uptime",
  "Stats_Total_Channels" : "Total Channels",
  "Stats_Total_Direct_Messages" : "Total Direct Message Rooms",
  "Stats_Total_Messages" : "Total Messages",
  "Stats_Total_Private_Groups" : "Total Private Groups",
  "Stats_Total_Rooms" : "Total Rooms",
  "Stats_Total_Users" : "Total Users",
  "Stop_Recording" : "Stop Recording",
  "strike" : "strike",
  "Submit" : "Submit",
  "S_new_messages_since_s" : "%s new messages since %s",
  "The_field_is_required" : "The field %s is required.",
  "True" : "True",
  "Unnamed" : "Unnamed",
  "Upload_file_question" : "Upload file?",
  "Use_Emojis" : "Use Emojis",
  "Use_initials_avatar" : "Use your username initials",
  "use_menu" : "Use the side menu to access your rooms and chats",
  "Use_service_avatar" : "Use %s avatar",
  "Use_this_username" : "Use this username",
  "Use_uploaded_avatar" : "Use uploaded avatar",
  "User_added" : "User <em>__user_added__</em> added.",
  "User_added_by" : "User <em>__user_added__</em> added by <em>__user_by__</em>.",
  "User_Channels" : "User Channels",
  "User_has_been_activated" : "User has been activated",
  "Username_Change_Disabled" : "Your Rocket.Chat administrator has disabled the changing of usernames",
  "User_has_been_deactivated" : "User has been deactivated",
  "User_has_been_deleted" : "User has been deleted",
  "User_Info" : "User Info",
  "User_is_no_longer_an_admin" : "User is no longer an admin",
  "User_is_not_activated" : "User is not activated",
  "User_is_now_an_admin" : "User is now an admin",
  "User_joined_channel" : "Has joined the channel.",
  "User_joined_channel_female" : "Has joined the channel.",
  "User_joined_channel_male" : "Has joined the channel.",
  "User_left" : "User <em>__user_left__</em> left.",
  "User_left_female" : "User <em>__user_left__</em> left.",
  "User_left_male" : "User <em>__user_left__</em> left.",
  "User_logged_out" : "User is logged out",
  "User_not_found_or_incorrect_password": "User not found or incorrect password",
  "User_removed_by" : "User <em>__user_removed__</em> removed by <em>__user_by__</em>.",
  "User_Settings" : "User Settings",
  "User_updated_successfully" : "User updated successfully",
  "Users" : "Users",
  "Username" : "Username",
  "Username_cant_be_empty" : "The username cannot be empty",
  "Username_description" : "The username is used to allow others to mention you in messages.",
  "Username_invalid" : "<strong>%s</strong> is not a valid username,<br/> use only letters, numbers, dots and dashes",
  "Username_title" : "Register username",
  "Username_unavaliable" : "<strong>%s</strong> is already in use :(",
  "View_All" : "View All",
  "Wait_activation_warning" : "Before you can login, your account must be manually activated by an administrator.",
  "We_have_sent_password_email" : "We have sent you an e-mail with password reset instructions. If you do not receive an e-mail shortly, please come back and try again.",
  "We_have_sent_registration_email" : "We have sent you an e-mail to confirm your registration. If you do not receive an e-mail shortly, please come back and try again.",
  "Welcome" : "Welcome <em>%s</em>.",
  "Welcome_to_the" : "Welcome to the",
  "With_whom" : "With whom",
  "Yes_delete_it" : "Yes, delete it!",
  "you_are_in_preview_mode_of" : "You are in preview mode of channel #<strong>__room_name__</strong>",
  "You_need_confirm_email" : "You need to confirm your email to login!",
  "You_will_not_be_able_to_recover" : "You will not be able to recover!",
  "Your_entry_has_been_deleted" : "Your entry has been deleted.",
  "Your_Open_Source_solution" : "Your own Open Source chat solution"
}<|MERGE_RESOLUTION|>--- conflicted
+++ resolved
@@ -2,11 +2,8 @@
   "Access_online_demo" : "Access the online demo",
   "Access_Online_Demo" : "Access the Online Demo",
   "Accounts" : "Accounts",
-<<<<<<< HEAD
   "Accounts_AllowedDomainsList" : "Comma-separated list of allowed domains",
-=======
   "Accounts_AllowUsernameChange" : "Allow Username Change",
->>>>>>> 1c2fc2ce
   "Accounts_denyUnverifiedEmail" : "Deny unverified e-mail",
   "Accounts_EmailVerification" : "E-mail Verification",
   "Accounts_OAuth_Facebook" : "Facebook Login",
