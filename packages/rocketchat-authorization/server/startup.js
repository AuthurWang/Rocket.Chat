--- conflicted
+++ resolved
@@ -47,10 +47,7 @@
 		{ _id: 'set-moderator',                 roles : ['admin', 'owner'] },
 		{ _id: 'set-owner',                     roles : ['admin', 'owner'] },
 		{ _id: 'send-many-messages',            roles : ['admin', 'bot'] },
-<<<<<<< HEAD
-=======
 		{ _id: 'set-leader',                    roles : ['admin', 'owner'] },
->>>>>>> 56c738ec
 		{ _id: 'unarchive-room',                roles : ['admin'] },
 		{ _id: 'view-c-room',                   roles : ['admin', 'user', 'bot', 'anonymous'] },
 		{ _id: 'user-generate-access-token',    roles : ['admin'] },
