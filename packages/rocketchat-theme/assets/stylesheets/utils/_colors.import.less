/** ----------------------------------------------------------------------------
 * Derivative colours (fixed variants of inherited variables)
 */

@primary-background-contrast: contrast(@primary-background-color, #444);
@primary-action-contrast: contrast(@primary-action-color, #444);
@secondary-action-contrast: contrast(@secondary-action-color, #444);
@selection-background: lighten(@selection-color, 30%);
@success-background: lighten(@success-color, 45%);
@success-border: lighten(@success-color, 30%);
@error-background: lighten(@error-color, 45%);
@error-border: lighten(@error-color, 30%);
@error-contrast: contrast(@error-color);
@pending-background: lighten(@pending-color, 45%);
@pending-border: lighten(@pending-color, 30%);
@window-border-color: @component-color;

/** ----------------------------------------------------------------------------
 * Document components
 */

html {
	.custom-scroll(transparent, @custom-scrollbar-color, 0);
}

.flex-nav,
.flex-tab .content,
.messages-container .wrapper,
.list-view,
.page-container .content,
.rooms-list,
.scrollable,
.user-view {
	.custom-scroll(transparent, @custom-scrollbar-color);
}

body {
	color: @primary-font-color;
	background-color: @content-background-color;
	* {
		border-color: @component-color;
	}
}

code {
	background-color: @transparent-dark;
	border-color: @component-color;
	color: @secondary-font-color;
}

blockquote:before {
	background-color: @transparent-darker;
}

.main-content,
.cms-page,
.page-container {
	background-color: @content-background-color;
	header {
		background-color: @content-background-color;
		border-color: @component-color;
	}
}

.page-container table {
	overflow: hidden;
	background-color: @secondary-background-color;
	th,
	td {
		border-color: @component-color;
	}
	th {
		background-color: @content-background-color;
	}
	tr {
		background-color: @transparent-light;
		&:nth-of-type(even) {
			background-color: @transparent-lighter;
		}
	}
	tr:hover td {
		background-color: @content-background-color;
	}
}

.burger i {
	background-color: @primary-font-color;
}


/** ----------------------------------------------------------------------------
 * Admin and settings styles
 */

.page-settings {
	.content {
		background-color: @transparent-dark;
	}
	.section {
		background-color: @content-background-color;
	}
	.terminal {
		background-color: #444;
		color: white;
		.time {
			color: @secondary-font-color;
		}
	}
}

.page-list,
.page-settings {
	a {
		color: @primary-font-color;
		&:hover {
			color: @primary-action-color;
		}
	}
}

.settings-file-preview .preview.no-file {
	background-color: @transparent-light;
	color: @secondary-font-color;
}

.new-logs {
	background: @primary-action-contrast;
	color: @primary-action-color;
}

.code-error-box {
	.title {
		background-color: @error-color;
		color: white;
	}
	pre {
		color: @error-color;
		border-color: @error-border;
		background-color: @transparent-lighter;
	}
}

.code-mirror-box {
	.buttons {
		background-color: #f7f7f7; // matches plugin styles
	}
	&.code-mirror-box-fullscreen {
		background-color: @content-background-color;
	}
}

.avatar-suggestion-item {
	background-color: @tertiary-background-color;
	.avatar {
		background-size: cover;
		background-color: @tertiary-background-color;
	}
	.question-mark::before {
		color: @secondary-font-color;
	}
}


/** ----------------------------------------------------------------------------
 * Asides (external to main application views)
 */

.spotlight {
	background-color: @transparent-dark;
	i {
		color: @secondary-font-color;
	}
}

.mobile-message-menu {
	background-color: @transparent-dark;
}

.full-page,
.page-loading {
	.gradient(shade(@primary-background-color), @primary-background-color);
	color: @tertiary-font-color;
	a {
		color: @tertiary-font-color;
	}
	a:hover {
		color: @primary-background-contrast;
	}
	.spinner > div {
		background-color: @primary-background-contrast;
	}
}

#login-card {
	color: @primary-font-color;
	background-color: @content-background-color;
	.input-shade(@primary-font-color, @content-background-color);
}

.dropzone.over .dropzone-overlay {
	background-color: @transparent-darker;
	color: @content-background-color;
	> div {
		background-color: @transparent-darker;
	}
}


/** ----------------------------------------------------------------------------
 * Room components
 */

.new-message {
	color: @primary-action-contrast;
	background-color: @primary-action-color;
}

.ticks-bar {
	.tick {
		background-color: @primary-action-color;
	}
	.tick-all {
		background-color: @selection-color;
	}
}

.room-not-found {
	color: @error-color;
}

.favorite-room {
	color: @pending-color;
}

.toggle-favorite {
	color: @component-color;
}

.container-bars {
	.upload-progress {
		background-color: @success-background;
		color: @success-color;
		&.upload-error {
			background-color: @error-background;
			border-color: @error-border;
		}
		.upload-progress-progress {
			background-color: @success-background;
		}
	}
	.unread-bar {
		background-color: @component-color;
		color: @primary-action-color;
	}
}

.messages-container {
	.edit-room-title {
		.linkColors(@secondary-font-color, @primary-font-color);
	}
	.footer {
		background: @content-background-color;
	}
	.message-form {
		color: @secondary-font-color;
		.input-message-container {
			background-color: @content-background-color;
		}
		.message-buttons {
			.buttonColors(@primary-font-color, @transparent-dark);
		}
	}
	.new-message,
	.popup-item.selected {
		color: @primary-action-contrast;
		background-color: @primary-action-color;
	}
	.message-popup {
		background: @content-background-color;
	}
	.message-popup-title {
		background-color: @secondary-background-color;
	}
	.messages-box {
		.jump-recent {
			background-color: @component-color;
		}
		&.selectable .selected {
			background-color: @selection-background;
		}
		.load-more span {
			background-color: @secondary-background-color;
		}
	}
}

.messages-box {
	.start {
		color: @info-font-color;
	}
	.editing .body,
	textarea.editing {
		background-color: @selection-background;
	}
}


/** ----------------------------------------------------------------------------
 * Message content
 */

.message {
	.body {
		color: @primary-font-color;
	}
	&.system body {
		color: @info-font-color;
	}
	&:hover {
		background-color: @transparent-dark;
	}
	.toggle-options {
		color: @secondary-font-color;
	}
	.message-dropdown,
	.options-menu {
		color: @info-font-color;
		background-color: @content-background-color;
		ul li:hover {
			color: @secondary-action-contrast;
			background-color: @secondary-action-color;
		}
		.message-dropdown-close {
			color: @content-background-color;
			background-color: @info-font-color;
		}
	}
	&.new-day::before {
		background-color: @content-background-color;
	}
	&.new-day::after,
	.info,
	.user-view,
	.message-alias {
		color: @info-font-color;
		border-color: @component-color;
	}
	.user {
		color: @primary-font-color;
	}
	.is-bot,
	.role-tag {
		background-color: @info-font-color;
		color: contrast(@info-font-color);
	}
	a {
		.linkColors(@link-font-color, darken(@link-font-color, 10%));
	}
	a.mention-link {
		background-color: @secondary-action-color;
		color: @secondary-action-contrast;
		&.mention-link-all,
		&.mention-link-me {
			color: @primary-action-contrast;
			background-color: @primary-action-color;
		}
		&.mention-link-all {
			color: contrast(@selection-color);
			background-color: @selection-color;
		}
	}
	.highlight-text {
		background-color: @selection-background;
	}
	.attachment {
		.attachment-block-border {
			background-color: @info-font-color;
		}
	}
}


/** ----------------------------------------------------------------------------
 * Misc typography variants
 */

a {
	color: @primary-font-color;
}

a:active,
a:hover {
	color: @primary-action-color;
}

.message,
.flex-tab {
	a i,
	a[class^="icon-"] {
		color: @primary-font-color;
		&:hover {
			color: darken(@primary-font-color, 10%);
		}
	}
}

.load-more .load-more-loading,
.secondary-text {
	color: @secondary-font-color;
}

.alert-icon {
	color: @success-color;
}

.error {
	background-color: @error-background;
	border-color: @error-color;
	color: @error-color;
}


/** ----------------------------------------------------------------------------
 * Side nav
 */

.side-nav {
	color: @tertiary-font-color;
	background-color: @primary-background-color;
	* {
		border-color: @transparent-darker;
	}
	a,
	.info {
		.linkColors(@tertiary-font-color, @tertiary-font-color);
	}
	.arrow:before,
	.arrow:after {
		background-color: @tertiary-font-color;
	}
	.info,
	.options,
	.content,
	footer,
	header {
		background-color: @primary-background-color;
	}
	.rooms-list {
		background-color: lighten(@primary-background-color, 2.5%);
	}
	.more:hover,
	h3:hover,
	.selected-users li {
		background-color: @transparent-darker;
	}
	li.active .opt {
		color: @tertiary-font-color;
	}
	.active a {
		color: @primary-background-contrast;
		background-color: @transparent-lighter;
	}
	.open-room:hover {
<<<<<<< HEAD
		background-color: @transparent-light;
=======
		background-color: @transparent-lighter;
>>>>>>> bfacd198
	}
	.has-alert a {
		color: @primary-background-contrast;
	}
	.unread {
		background-color: @success-color;
	}
	.unread-rooms {
		background-color: @primary-action-color;
		color: @primary-action-contrast;
	}
}


/** ----------------------------------------------------------------------------
 * Flex tabs / admin fly-out panels
 */

.flex-tab {
	background-color: @secondary-background-color;
	.content {
		background-color: @secondary-background-color;
	}
	.message {
		background-color: @transparent-lighter;
		&.new-day::before {
			background-color: @secondary-background-color;
		}
	}
}

.flex-tab-bar {
	background-color: @content-background-color;
	border-color: @component-color;
	.tab-button {
		&:hover {
			background-color: @secondary-background-color;
		}
		&.active {
			background-color: @secondary-background-color;
			border-right-color: @selection-color;
		}
		&.attention {
			.blink(@selection-color);
		}
	}
	.counter {
		background: @secondary-font-color;
		color: white;
	}
}

.webrtc-video {
	&.webrtc-video-overlay,
	.main-video,
	.state-overlay::before,
	.videos .video-item {
		background-color: @transparent-darker;
		color: white;
	}
	.main-video > div,
	.video-muted-overlay,
	.videos .video-item > div {
		background-color: @transparent-darker;
	}
	video {
		background-color: black;
	}
}


/** ----------------------------------------------------------------------------
 * User status / user meta
 */

i.status-online {
	color: @status-online;
}

.account-box .status-online .thumb:after,
.account-box .status.online:after,
.options .status .online:after,
.popup-user-status-online,
.status-online:after,
.user-image.status-online .avatar:after {
	background-color: @status-online;
	border-color: darken(@status-online, 10%);
}

i.status-away {
	color: @status-away;
}

.account-box .status-away .thumb:after,
.account-box .status.away:after,
.options .status .online:after,
.popup-user-status-away,
.status-pending:after,
.user-image.status-away .avatar:after {
	background-color: @status-away;
	border-color: darken(@status-away, 10%);
}

i.status-busy {
	color: @status-busy;
}

.account-box .status-busy .thumb:after,
.account-box .status.busy:after,
.options .status .online:after,
.popup-user-status-busy,
.status-busy:after,
.user-image.status-busy .avatar:after {
	background-color: @status-busy;
	border-color: darken(@status-busy, 10%);
}

i.status-offline {
	color: @status-offline;
}

.account-box .status-offline .thumb:after,
.account-box .status.offline:after,
.options .status .online:after,
.popup-user-status-offline,
.status-offline:after,
.user-image.status-offline .avatar:after {
	background-color: @status-offline;
	border-color: darken(@status-offline, 10%);
}

.popup-user-status {
	border-color: @transparent-dark;
}

.popup-user-status-system {
	border-color: transparent;
}

.user-view {
	p {
		color: @secondary-font-color;
	}
	.box:after,
	.stats li,
	.tags li {
		background-color: @component-color;
	}
}


/** ----------------------------------------------------------------------------
 * Buttons!
 */

.actionLinks li {
	.buttonColors(@secondary-action-contrast, @secondary-action-color);
}

// new layout buttons
.button {
	.buttonColors(@secondary-action-contrast, @secondary-action-color);
	&.primary {
		.buttonColors(@primary-action-contrast, @primary-action-color);
	}
	&.secondary {
		.buttonColors(@secondary-action-contrast, @secondary-action-color);
	}
	&.danger {
		.buttonColors(@error-contrast, @error-color);
	}
	&.external-login {
		color: white;
		&.facebook {
			background-color: #325c99;
		}
		&.twitter {
			background-color: #02acec;
		}
		&.google {
			background-color: #dd4b39;
		}
		&.github {
			background-color: #4c4c4c;
		}
		&.gitlab {
			background-color: #373d47;
		}
		&.trello {
			background-color: #026aa7;
		}
		&.meteor-developer {
			background-color: #de4f4f;
		}
		&.wordpress {
			background-color: #1e8cbe;
		}
	}
}

.side-nav {
	.button {
		.buttonColors(@tertiary-font-color, mix(@primary-action-color, @primary-background-color));
	}
	.options button {
		.buttonColors(@tertiary-font-color, @primary-background-color);
	}
}


/** ----------------------------------------------------------------------------
 * Feedback and overlay content
 */

.icon-ok,
.feedback-success {
	color: @success-color;
}

.feedback-warning {
	color: @pending-color;
}

.feedback-error {
	color: @error-color;
}

.livechat-form .error,
.offline .error {
	background-color: @error-background;
}

.alert-warning {
	color: @pending-color;
	background-color: @pending-background;
	border-color: @pending-border;
}

.alert-danger {
	color: @error-color;
	background-color: @error-background;
	border-color: @error-border;
}

.side-nav .input-error,
label.required:after {
	color: @error-color;
}

.burger .unread-burger-alert {
	background-color: @error-color;
	color: @error-contrast;
}


/** ----------------------------------------------------------------------------
 * Forms
 */

.input-shade(@primary-font-color, @content-background-color);
.flex-nav {
	.input-shade(@primary-background-contrast, @primary-background-color);
	label,
	legend {
		color: @tertiary-font-color;
	}
}

.flex-tab {
	input,
	select,
	textarea {
		background-color: @content-background-color;
	}
}

.input-line {
	&.setting-changed > label {
		color: @selection-color;
	}
	i,
	.settings-description {
		color: @secondary-font-color;
	}
	.settings-alert {
		background-color: @pending-background;
		border-color: @pending-border;
		color: @pending-color;
	}
}

input:-webkit-autofill {
	color: @primary-font-color !important;
}

input:-webkit-autofill {
	background-color: transparent !important;
}<|MERGE_RESOLUTION|>--- conflicted
+++ resolved
@@ -461,11 +461,7 @@
 		background-color: @transparent-lighter;
 	}
 	.open-room:hover {
-<<<<<<< HEAD
-		background-color: @transparent-light;
-=======
 		background-color: @transparent-lighter;
->>>>>>> bfacd198
 	}
 	.has-alert a {
 		color: @primary-background-contrast;
