--- conflicted
+++ resolved
@@ -7,17 +7,8 @@
 
 		room = RocketChat.models.Rooms.findOneById rid
 
-<<<<<<< HEAD
-		if room.u? and room.u._id is Meteor.userId() or Meteor.user().admin?
+		if room.u? and room.u._id is Meteor.userId() or RocketChat.authz.hasRole(Meteor.userId(), 'admin')
 			RocketChat.models.Rooms.unarchiveById rid
-=======
-		if room.u? and room.u._id is Meteor.userId() or RocketChat.authz.hasRole(Meteor.userId(), 'admin')
-			update =
-				$set:
-					archived: false
-
-			ChatRoom.update rid, update
->>>>>>> b3e12a3c
 
 			for username in room.usernames
 				member = RocketChat.models.Users.findOneByUsername(username, { fields: { username: 1 }})
