/* globals popover isRtl */

import {UiTextContext} from 'meteor/rocketchat:lib';

this.popover = {
	renderedPopover: null,
	open(config) {
		this.renderedPopover = Blaze.renderWithData(Template.popover, config, document.body);
	},
	close() {
		if (!this.renderedPopover) {
			return false;
		}

		Blaze.remove(this.renderedPopover);

		const activeElement = this.renderedPopover.dataVar.curValue.activeElement;
		if (activeElement) {
			$(activeElement).removeClass('active');
		}
	}
};

Template.popover.onRendered(function() {
	if (this.data.onRendered) {
		this.data.onRendered();
	}

	$('.rc-popover').click(function(e) {
		if (e.currentTarget === e.target) {
			popover.close();
		}
	});

	const activeElement = this.data.activeElement;
	const popoverContent = this.firstNode.children[0];
	const position = this.data.position;
	const customCSSProperties = this.data.customCSSProperties;

	if (position) {
		popoverContent.style.top = `${ position.top }px`;
		popoverContent.style.left = `${ position.left }px`;
	} else {
		const popoverWidth = popoverContent.offsetWidth;
		const popoverHeight = popoverContent.offsetHeight;
		const popoverHeightHalf = popoverHeight / 2;
		const windowWidth = window.innerWidth;
		const windowHeight = window.innerHeight;
		const mousePosition = this.data.mousePosition;

		let top;
		if (mousePosition.y <= popoverHeightHalf) {
			top = 10;
		} else if (mousePosition.y + popoverHeightHalf > windowHeight) {
			top = windowHeight - popoverHeight - 10;
		} else {
			top = mousePosition.y - popoverHeightHalf;
		}

		let left;
		if (mousePosition.x + popoverWidth >= windowWidth) {
			left = mousePosition.x - popoverWidth;
		} else if (mousePosition.x <= popoverWidth) {
			left = isRtl() ? mousePosition.x + 10 : 10;
		} else if (mousePosition.x <= windowWidth / 2) {
			left = mousePosition.x;
		} else {
			left = mousePosition.x - popoverWidth;
		}

		popoverContent.style.top = `${ top }px`;
		popoverContent.style.left = `${ left }px`;
	}

	if (customCSSProperties) {
		Object.keys(customCSSProperties).forEach(function(property) {
			popoverContent.style[property] = customCSSProperties[property];
		});
	}

	if (activeElement) {
		$(activeElement).addClass('active');
	}

	popoverContent.style.opacity = 1;
});

Template.popover.events({
	'click [data-type="messagebox-action"]'(event, t) {
		const id = event.currentTarget.dataset.id;
		const action = RocketChat.messageBox.actions.getById(id);
		if ((action[0] != null ? action[0].action : undefined) != null) {
			action[0].action({rid: t.data.data.rid, messageBox: document.querySelector('.rc-message-box'), element: event.currentTarget, event});
			if (id !== 'audio-message') {
				popover.close();
			}
		}
	},
	'click [data-type="message-action"]'(e, t) {
		const button = RocketChat.MessageAction.getButtonById(e.currentTarget.dataset.id);
		if ((button != null ? button.action : undefined) != null) {
			button.action.call(t.data.data, e, t.data.instance);
			popover.close();
			return false;
		}

		if (e.currentTarget.dataset.id === 'report-abuse') {
			const message = t.data.data._arguments[1];
			swal({
				title: TAPi18n.__('Report_this_message_question_mark'),
				text: message.msg,
				inputPlaceholder: TAPi18n.__('Why_do_you_want_to_report_question_mark'),
				type: 'input',
				showCancelButton: true,
				confirmButtonColor: '#DD6B55',
				confirmButtonText: TAPi18n.__('Report_exclamation_mark'),
				cancelButtonText: TAPi18n.__('Cancel'),
				closeOnConfirm: false,
				html: false
			}, (inputValue) => {
				if (inputValue === false) {
					return false;
				}

				if (inputValue === '') {
					swal.showInputError(TAPi18n.__('You_need_to_write_something'));
					return false;
				}

				Meteor.call('reportMessage', message._id, inputValue);

				swal({
					title: TAPi18n.__('Report_sent'),
					text: TAPi18n.__('Thank_you_exclamation_mark '),
					type: 'success',
					timer: 1000,
					showConfirmButton: false
				});
			});
			popover.close();
		}
	},
	'click [data-type="set-state"]'(e) {
		AccountBox.setStatus(e.currentTarget.dataset.id);
		RocketChat.callbacks.run('userStatusManuallySet', e.currentTarget.dataset.status);
		popover.close();
	},
	'click [data-type="open"]'(e) {
		const data = e.currentTarget.dataset;

		switch (data.id) {
			case 'account':
				SideNav.setFlex('accountFlex');
				SideNav.openFlex();
				FlowRouter.go('account');
				break;
			case 'logout':
				const user = Meteor.user();
				Meteor.logout(() => {
					RocketChat.callbacks.run('afterLogoutCleanUp', user);
					Meteor.call('logoutCleanUp', user);
					FlowRouter.go('home');
				});
				break;
			case 'administration':
				SideNav.setFlex('adminFlex');
				SideNav.openFlex();
				FlowRouter.go('admin-info');
				break;
		}

		if (data.href) {
			FlowRouter.go(data.href);
		}

		if (data.sideNav) {
			SideNav.setFlex(data.sideNav);
			SideNav.openFlex();
		}

		popover.close();
	},
	'click [data-type="sidebar-item"]'(e, instance) {
		popover.close();
		const { rid, name, template } = instance.data.data;

		if (e.currentTarget.dataset.id === 'hide') {
			const warnText = RocketChat.roomTypes.roomTypes[template].getUiText(UiTextContext.HIDE_WARNING);

			swal({
				title: t('Are_you_sure'),
				text: warnText ? t(warnText, name) : '',
				type: 'warning',
				showCancelButton: true,
				confirmButtonColor: '#DD6B55',
				confirmButtonText: t('Yes_hide_it'),
				cancelButtonText: t('Cancel'),
				closeOnConfirm: true,
				html: false
			}, function() {
				if (['channel', 'group', 'direct'].includes(FlowRouter.getRouteName()) && (Session.get('openedRoom') === rid)) {
					FlowRouter.go('home');
				}

				Meteor.call('hideRoom', rid, function(err) {
					if (err) {
						handleError(err);
					} else if (rid === Session.get('openedRoom')) {
						Session.delete('openedRoom');
					}
				});
			});
<<<<<<< HEAD

			return false;
		}

		if (e.currentTarget.dataset.id === 'leave') {
			let warnText;
			switch (template) {
				case 'c': warnText = 'Leave_Room_Warning'; break;
				case 'p': warnText = 'Leave_Group_Warning'; break;
				case 'd': warnText = 'Leave_Private_Warning'; break;
				case 'l': warnText = 'Hide_Livechat_Warning'; break;
			}
=======
		} else {
			const warnText = RocketChat.roomTypes.roomTypes[template].getUiText(UiTextContext.LEAVE_WARNING);
>>>>>>> 683792ac

			swal({
				title: t('Are_you_sure'),
				text: warnText ? t(warnText, name) : '',
				type: 'warning',
				showCancelButton: true,
				confirmButtonColor: '#DD6B55',
				confirmButtonText: t('Yes_leave_it'),
				cancelButtonText: t('Cancel'),
				closeOnConfirm: false,
				html: false
			}, function(isConfirm) {
				if (isConfirm) {
					Meteor.call('leaveRoom', rid, function(err) {
						if (err) {
							swal({
								title: t('Warning'),
								text: handleError(err, false),
								type: 'warning',
								html: false
							});
						} else {
							swal.close();
							if (['channel', 'group', 'direct'].includes(FlowRouter.getRouteName()) && (Session.get('openedRoom') === rid)) {
								FlowRouter.go('home');
							}

							RoomManager.close(rid);
						}
					});
				} else {
					swal.close();
				}
			});

			return false;
		}

		if (e.currentTarget.dataset.id === 'read') {
			Meteor.call('readMessages', rid);
			return false;
		}

		if (e.currentTarget.dataset.id === 'favorite') {
			Meteor.call('toggleFavorite', rid, !$(e.currentTarget).hasClass('rc-popover__item--star-filled'), function(err) {
				popover.close();
				if (err) {
					handleError(err);
				}
			});

			return false;
		}
	}
});<|MERGE_RESOLUTION|>--- conflicted
+++ resolved
@@ -210,7 +210,6 @@
 					}
 				});
 			});
-<<<<<<< HEAD
 
 			return false;
 		}
@@ -223,10 +222,6 @@
 				case 'd': warnText = 'Leave_Private_Warning'; break;
 				case 'l': warnText = 'Hide_Livechat_Warning'; break;
 			}
-=======
-		} else {
-			const warnText = RocketChat.roomTypes.roomTypes[template].getUiText(UiTextContext.LEAVE_WARNING);
->>>>>>> 683792ac
 
 			swal({
 				title: t('Are_you_sure'),
