--- conflicted
+++ resolved
@@ -34,55 +34,12 @@
 								{{_ ./name}}
 							</button>
 						{{/each}}
-<<<<<<< HEAD
-					</p>
-					{{#if utc}}<p class="secondary-font-color"><i class="icon-clock"></i>{{userTime}} (UTC {{utc}})</p>{{/if}}
-					{{#if hasPermission 'view-full-other-user-info'}}
-						{{#if hasEmails}}
-							{{#each emails}} <p class="secondary-font-color"><i class="icon-mail"></i> {{address}}{{#if verified}}&nbsp;<i class="icon-ok success-color"></i>{{/if}}</p> {{/each}}
-						{{/if}}
-						{{#if hasPhone}}
-							{{#each phone}} <p class="secondary-font-color"><i class="icon-phone"></i> {{phoneNumber}}</p> {{/each}}
-						{{/if}}
-						{{#if createdAt}} <p class="secondary-font-color"><i class="icon-calendar"></i> {{_ "Created_at"}}: {{createdAt}}</p> {{/if}}
-						{{#if lastLogin}} <p class="secondary-font-color"><i class="icon-calendar"></i> {{_ "Last_login"}}: {{lastLogin}}</p> {{/if}}
-						{{#if services.facebook.id}} <p class="secondary-font-color"><i class="icon-facebook"></i><a href="{{services.facebook.link}}" target="_blank">{{services.facebook.name}}</a></p> {{/if}}
-						{{#if services.github.id}} <p class="secondary-font-color"><i class="icon-github-circled"></i><a href="https://www.github.com/{{services.github.username}}" target="_blank">{{services.github.username}}</a></p> {{/if}}
-						{{#if services.gitlab.id}} <p class="secondary-font-color"><i class="icon-gitlab"></i>{{services.gitlab.username}}</p> {{/if}}
-						{{#if services.google.id}} <p class="secondary-font-color"><i class="icon-gplus"></i><a href="https://plus.google.com/{{services.google.id}}" target="_blank">{{services.google.name}}</a></p> {{/if}}
-						{{#if services.linkedin.id}} <p class="secondary-font-color"><i class="icon-linkedin"></i><a href="{{services.linkedin.publicProfileUrl}}" target="_blank">{{linkedinUsername}}</a></p> {{/if}}
-						{{#if servicesMeteor.id}} <p class="secondary-font-color"><i class="icon-meteor"></i>{{servicesMeteor.username}}</p> {{/if}}
-						{{#if services.twitter.id}} <p class="secondary-font-color"><i class="icon-twitter"></i><a href="https://twitter.com/{{services.twitter.screenName}}" target="_blank">{{services.twitter.screenName}}</a></p> {{/if}}
-						{{#if services.wordpress.id}} <p class="secondary-font-color"><i class="icon-wordpress"></i>{{services.wordpress.user_login}}</p> {{/if}}
-					{{/if}}
-					{{#if shouldDisplayReason}}
-						<p class="secondary-font-color">
-							{{_ "Reason_To_Join"}}: {{user.reason}}
-						</p>
-					{{/if}}
-				</div>
-			</div>
-			{{/with}}
-			<nav>
-				{{#unless isSelf user.username}}
-					{{#if user.active}}
-						{{> videoButtons}}
-					{{/if}}
-					{{#if isDirect}}
-						{{#if isBlocker}}
-							<button class='button button-block tertiary unblock-user'><span><i class='icon-block'></i> {{_ "Unblock_User"}}</span></button>
-						{{else}}
-							<button class='button button-block danger block-user'><span><i class='icon-block'></i> {{_ "Block_User"}}</span></button>
-						{{/if}}
-					{{/if}}
-=======
 						{{# with moreActions}}
 						<button class="rc-tooltip rc-room-actions__button js-more" aria-label="{{_ 'More'}}">
 						{{> icon block="tab-button-icon" icon="menu" }}
 						</button>
 						{{/with}}
 					</div>
->>>>>>> f2caedd1
 
 					<div class="rc-user-info-details">
 						{{#if roleTags}}
@@ -108,7 +65,7 @@
 									{{#each phone}} <a href="tel:{{phoneNumber}}" class="rc-user-info-details__info">{{phoneNumber}}</a> {{/each}}
 								</div>
 							{{/if}}
-							{{#if lastLogin}}
+							{{#if createdAt}}
 								<div class="rc-user-info-details__item">
 									<label class="rc-user-info-details__label	">{{_ "Created_at"}}</label>
 									<p class="rc-user-info-details__info">{{createdAt}}</p>
@@ -134,6 +91,7 @@
 							{{#if servicesMeteor.id}} <p class="secondary-font-color"><i class="icon-meteor"></i>{{servicesMeteor.username}}</p> {{/if}}
 							{{#if services.twitter.id}} <p class="secondary-font-color"><i class="icon-twitter"></i><a href="https://twitter.com/{{services.twitter.screenName}}" target="_blank">{{services.twitter.screenName}}</a></p> {{/if}}
 							{{#if services.wordpress.id}} <p class="secondary-font-color"><i class="icon-wordpress"></i>{{services.wordpress.user_login}}</p> {{/if}}
+							{{#if shouldDisplayReason}} <p class="secondary-font-color">{{_ "Reason_To_Join"}}: {{user.reason}}</p> {{/if}}
 						</div>
 					</div>
 				</main>
