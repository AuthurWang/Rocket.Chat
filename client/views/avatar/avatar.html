<template name="avatarSuggestion">
	{{#if .}}
		<div class="avatar-suggestion-item">
			<div style="background-image: url({{blob}});">
			</div>
			<button type="button" class="button primary select-service">{{_ "avatar.Use_service_avatar" service}}</button>
		</div>
	{{/if}}
</template>

<template name="avatarSuggestionLogin">
	{{#if .}}
		<div class="avatar-suggestion-item">
			<div class="question-mark">
			</div>
<<<<<<< HEAD
			<button type="button" class="button primary">{{_ "avatar.Login_with" .}}</button>
=======
			<button type="button" class="button primary login-with-service">Login with {{.}}</button>
>>>>>>> bd4161bd
		</div>
	{{/if}}
</template>

<template name="avatarPrompt">
	<form id="login-card" method='/'>
		<div class="fields">
			<h2>{{_ "avatar.Select_an_avatar"}}</h2>
		</div>
		<div class="fields">
			<div class='input-text active'>
				<div class='field'>
					<div class="avatar-suggestions">
						{{#if suggestions.ready}}
							{{> avatarSuggestion suggestions.avatars.gravatar}}
							{{> avatarSuggestion suggestions.avatars.facebook}}
							{{> avatarSuggestion suggestions.avatars.google}}
							{{> avatarSuggestion suggestions.avatars.github}}

							{{#unless suggestions.avatars.gravatar}}
								{{> avatarSuggestionLogin 'gravatar'}}
							{{/unless}}
							{{#unless suggestions.avatars.facebook}}
								{{> avatarSuggestionLogin 'facebook'}}
							{{/unless}}
							{{#unless suggestions.avatars.google}}
								{{> avatarSuggestionLogin 'google'}}
							{{/unless}}
							{{#unless suggestions.avatars.github}}
								{{> avatarSuggestionLogin 'github'}}
							{{/unless}}

							<div class="avatar-suggestion-item">
								<div style="background-image: url({{upload.blob}});" class="{{#unless upload}}question-mark{{/unless}}">
								</div>
								{{#with upload}}
									<button type="button" class="button primary select-service">{{_ "avatar.Use_uploaded_avatar"}}</button>
								{{/with}}
								{{#unless upload}}
									<button type="button" class="button primary">{{_ "avatar.Select_file"}}
										<input type="file" class="myFileInput">
									</button>
								{{/unless}}
							</div>
						{{else}}
							{{_ "usernameRegistration.Loading_suggestion"}}
						{{/if}}
					</div>
				</div>
			</div>
		</div>

		{{#if username.ready}}
			<div class="submit">
				<button data-loading-text="{{_ "general.Please_wait"}}..." class='button primary login'><span>{{_ "usernameRegistration.Use_this_username"}}</span></button>
			</div>
		{{/if}}
	</form>
</template><|MERGE_RESOLUTION|>--- conflicted
+++ resolved
@@ -11,13 +11,8 @@
 <template name="avatarSuggestionLogin">
 	{{#if .}}
 		<div class="avatar-suggestion-item">
-			<div class="question-mark">
-			</div>
-<<<<<<< HEAD
-			<button type="button" class="button primary">{{_ "avatar.Login_with" .}}</button>
-=======
-			<button type="button" class="button primary login-with-service">Login with {{.}}</button>
->>>>>>> bd4161bd
+			<div class="question-mark"></div>
+			<button type="button" class="button primary login-with-service">{{_ "avatar.Login_with" .}}</button>
 		</div>
 	{{/if}}
 </template>
