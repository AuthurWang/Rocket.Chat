--- conflicted
+++ resolved
@@ -150,12 +150,8 @@
 			display: inline-block;
 			float: right;
 			padding-right: 5px;
-<<<<<<< HEAD
-=======
 			padding-top: 3px;
 			height: 30px;
-
->>>>>>> c8ad244e
 			svg {
 				cursor: pointer;
 				fill: currentColor;
@@ -191,7 +187,7 @@
 				padding: 3px 10px 3px 50px;
 				position: relative;
 				line-height: 18px;
-				margin: 3px 0 3px 0;
+				margin: 3px 0;
 				min-height: 36px;
 				&:nth-child(1) {
 					margin-top: 0;
@@ -441,9 +437,6 @@
 			margin-top: 5px;
 			font-size: 0.65rem;
 		}
-<<<<<<< HEAD
-=======
-
 		.typing {
 			clear: both;
 			color: @secondary-font-color;
@@ -452,8 +445,6 @@
 			margin-top: 2px;
 			font-size: 0.65rem;
 		}
-
->>>>>>> c8ad244e
 		.options-menu {
 			min-width: 100px;
 			bottom: 21px;
