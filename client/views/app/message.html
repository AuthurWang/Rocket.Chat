<template name="message">
	<li id="{{_id}}" class="message sequential {{system}} {{t}} {{own}} {{isTemp}}" data-username="{{u.username}}" data-date="{{date}}">
		<a class="thumb user-card-message" href="#" data-username="{{u.username}}" tabindex="1">{{> avatar username=u.username}}</a>
		<a class="user user-card-message" href="#" data-username="{{u.username}}" tabindex="1">{{u.username}}</a>
		<span class="info">
			<span class="time">{{time}}</span>
		{{#if edited}}
			<span class="edited">({{_ "edited"}})</span>
		{{/if}}
		{{#if private}}
			<span class="private">{{_ "Only_you_can_see_this_message"}}</span>
		{{/if}}
		{{#if actions.length}}
			<div class="message-cog-container">
				<i class="icon-cog message-cog"></i>
				<div class="message-dropdown">
					<ul>
						<li class="message-dropdown-close"><i class=" icon-angle-left"></i></li>
						{{#each actions}}
<<<<<<< HEAD
							<li class="{{id}} {{classes}} message-action" title="{{label}}"><i class="{{icon}}"></i></li>
=======
							<li class="{{id}} {{classes}}" title="{{_ i18nLabel}}"><i class="{{icon}}"></i></li>
>>>>>>> 1fea0abd
						{{/each}}
					</ul>
				</div>
			</div>
		{{/if}}
		</span>

		<div class="body" dir="auto">
			{{{body}}}
		</div>
	</li>
</template><|MERGE_RESOLUTION|>--- conflicted
+++ resolved
@@ -17,11 +17,7 @@
 					<ul>
 						<li class="message-dropdown-close"><i class=" icon-angle-left"></i></li>
 						{{#each actions}}
-<<<<<<< HEAD
-							<li class="{{id}} {{classes}} message-action" title="{{label}}"><i class="{{icon}}"></i></li>
-=======
-							<li class="{{id}} {{classes}}" title="{{_ i18nLabel}}"><i class="{{icon}}"></i></li>
->>>>>>> 1fea0abd
+							<li class="{{id}} {{classes}} message-action" title="{{_ i18nLabel}}"><i class="{{icon}}"></i></li>
 						{{/each}}
 					</ul>
 				</div>
