import moment from 'moment';
const colors = {
	good: '#35AC19',
	warning: '#FCB316',
	danger: '#D30230'
};
const fixCordova = function(url) {
	if (url && url.indexOf('data:image') === 0) {
		return url;
	}
	if (Meteor.isCordova && (url && url[0] === '/')) {
		url = Meteor.absoluteUrl().replace(/\/$/, '') + url;
		const query = `rc_uid=${ Meteor.userId() }&rc_token=${ Meteor._localStorage.getItem('Meteor.loginToken') }`;
		if (url.indexOf('?') === -1) {
			url = `${ url }?${ query }`;
		} else {
			url = `${ url }&${ query }`;
		}
	}
	if (Meteor.settings['public'].sandstorm || url.match(/^(https?:)?\/\//i)) {
		return url;
	} else if (navigator.userAgent.indexOf('Electron') > -1) {
		return __meteor_runtime_config__.ROOT_URL_PATH_PREFIX + url;
	} else {
		return Meteor.absoluteUrl().replace(/\/$/, '') + __meteor_runtime_config__.ROOT_URL_PATH_PREFIX + url;
	}
};
/*globals renderMessageBody*/
Template.messageAttachment.helpers({
	fixCordova,
	parsedText() {
		return renderMessageBody({
			msg: this.text
		});
	},
	loadImage() {
		const user = Meteor.user();
		if (user && user.settings && user.settings.preferences && this.downloadImages !== true) {
			if (user.settings.preferences.autoImageLoad === false) {
				return false;
			}
			if (Meteor.Device.isPhone() && user.settings.preferences.saveMobileBandwidth !== true) {
				return false;
			}
		}
		return true;
	},
	getImageHeight(height = 200) {
		return height;
	},
	color() {
		return colors[this.color] || this.color;
	},
	collapsed() {
		if (this.collapsed != null) {
			return this.collapsed;
		} else {
			const user = Meteor.user();
			return user && user.settings && user.settings.preferences && user.settings.preferences.collapseMediaByDefault === true;
		}
	},
	time() {
		const messageDate = new Date(this.ts);
		const today = new Date();
		if (messageDate.toDateString() === today.toDateString()) {
			return moment(this.ts).format(RocketChat.settings.get('Message_TimeFormat'));
		} else {
			return moment(this.ts).format(RocketChat.settings.get('Message_TimeAndDateFormat'));
		}
	},
	injectIndex(data, previousIndex, index) {
		data.index = `${ previousIndex }.attachments.${ index }`;
	},

	// Decrypt received encrypted file.
	decryptFile() {
		const xhttp = new XMLHttpRequest();
		const self = this;

		// Download file asynchronously using XHR.
		xhttp.onreadystatechange = function() {
			if (this.readyState === 4 && this.status === 200) {
				const e2eRoom = RocketChat.E2E.getInstanceByRoomId(self.rid);
				if (e2eRoom.groupSessionKey != null) {
					RocketChat.E2E.getInstanceByRoomId(self.rid).decryptFile(xhttp.response)
						.then((msg) => {
							if (msg) {
								const decryptedFile = new File([msg], self.title);
								const downloadUrl = URL.createObjectURL(decryptedFile);
								const a = document.createElement('a');
								document.body.appendChild(a);
								a.style = 'display: none';
								a.href = downloadUrl;
								a.download = self.title;
								a.click();
							}
						});
				}				else {
					// Session key for this room does not exist in browser. Download key first.
					Meteor.call('fetchGroupE2EKey', e2eRoom.roomId, function(error, result) {
						let cipherText = EJSON.parse(result);
						const vector = cipherText.slice(0, 16);
						cipherText = cipherText.slice(16);

						// Decrypt downloaded key.
						const decrypt_promise = crypto.subtle.decrypt({name: 'RSA-OAEP', iv: vector}, RocketChat.E2EStorage.get('RSA-PrivKey'), cipherText);
						decrypt_promise.then(function(result) {

							// Import decrypted session key for use.
							e2eRoom.exportedSessionKey = RocketChat.signalUtils.toString(result);
							crypto.subtle.importKey('jwk', EJSON.parse(e2eRoom.exportedSessionKey), {name: 'AES-CBC', iv: vector}, true, ['encrypt', 'decrypt']).then(function(key) {
								e2eRoom.groupSessionKey = key;

								// Decrypt message.
								RocketChat.E2E.getInstanceByRoomId(self.rid).decryptFile(xhttp.response)
<<<<<<< HEAD
									.then((msg) => {
										if (msg) {
											const decryptedFile = new File([msg], self.title);
											const downloadUrl = URL.createObjectURL(decryptedFile);
											const a = document.createElement('a');
											document.body.appendChild(a);
											a.style = 'display: none';
											a.href = downloadUrl;
											a.download = self.title;
											a.click();
										}
									});
=======
								.then((msg) => {
									if (msg) {
										const decryptedFile = new File([msg], self.title);
										const downloadUrl = URL.createObjectURL(decryptedFile);
										const a = document.createElement('a');
										document.body.appendChild(a);
										a.style = 'display: none';
										a.href = downloadUrl;
										a.download = self.title;
										a.click();
									}
								});
>>>>>>> 612bb191
							});
						});

						decrypt_promise.catch(function(err) {
							console.log(err);
						});

					});
				}
			}
		};
		xhttp.open('GET', this.title_link, true);
		xhttp.send();
  },
	isFile() {
		return this.type === 'file';
	}
});<|MERGE_RESOLUTION|>--- conflicted
+++ resolved
@@ -113,7 +113,6 @@
 
 								// Decrypt message.
 								RocketChat.E2E.getInstanceByRoomId(self.rid).decryptFile(xhttp.response)
-<<<<<<< HEAD
 									.then((msg) => {
 										if (msg) {
 											const decryptedFile = new File([msg], self.title);
@@ -126,20 +125,6 @@
 											a.click();
 										}
 									});
-=======
-								.then((msg) => {
-									if (msg) {
-										const decryptedFile = new File([msg], self.title);
-										const downloadUrl = URL.createObjectURL(decryptedFile);
-										const a = document.createElement('a');
-										document.body.appendChild(a);
-										a.style = 'display: none';
-										a.href = downloadUrl;
-										a.download = self.title;
-										a.click();
-									}
-								});
->>>>>>> 612bb191
 							});
 						});
 
@@ -153,7 +138,7 @@
 		};
 		xhttp.open('GET', this.title_link, true);
 		xhttp.send();
-  },
+	},
 	isFile() {
 		return this.type === 'file';
 	}
