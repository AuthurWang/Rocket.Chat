import moment from 'moment'

Template.message.helpers
	encodeURI: (text) ->
		return encodeURI(text)
	isBot: ->
		return 'bot' if this.bot?
	roleTags: ->
		if not RocketChat.settings.get('UI_DisplayRoles') or Meteor.user()?.settings?.preferences?.hideRoles
			return []
		roles = _.union(UserRoles.findOne(this.u?._id)?.roles, RoomRoles.findOne({'u._id': this.u?._id, rid: this.rid })?.roles)
		return RocketChat.models.Roles.find({ _id: { $in: roles }, description: { $exists: 1, $ne: '' } }, { fields: { description: 1 } })
	isGroupable: ->
		return 'false' if this.groupable is false
	isSequential: ->
		return 'sequential' if this.groupable isnt false
	avatarFromUsername: ->
		if this.avatar? and this.avatar[0] is '@'
			return this.avatar.replace(/^@/, '')
	getEmoji: (emoji) ->
		return renderEmoji emoji
	getName: ->
		if this.alias
			return this.alias
		if RocketChat.settings.get('UI_Use_Real_Name') and this.u?.name
			return this.u.name
		return this.u?.username
	showUsername: ->
		return this.alias or (RocketChat.settings.get('UI_Use_Real_Name') and this.u?.name)
	own: ->
		return 'own' if this.u?._id is Meteor.userId()
	timestamp: ->
		return +this.ts
	chatops: ->
		return 'chatops-message' if this.u?.username is RocketChat.settings.get('Chatops_Username')
	time: ->
		return moment(this.ts).format(RocketChat.settings.get('Message_TimeFormat'))
	date: ->
		return moment(this.ts).format(RocketChat.settings.get('Message_DateFormat'))
	isTemp: ->
		if @temp is true
			return 'temp'
	body: ->
		return Template.instance().body
	system: (returnClass) ->
		if RocketChat.MessageTypes.isSystemMessage(this)
			if returnClass
				return 'color-info-font-color'

			return 'system'

	showTranslated: ->
		if RocketChat.settings.get('AutoTranslate_Enabled') and this.u?._id isnt Meteor.userId() and !RocketChat.MessageTypes.isSystemMessage(this)
			subscription = RocketChat.models.Subscriptions.findOne({ rid: this.rid, 'u._id': Meteor.userId() }, { fields: { autoTranslate: 1, autoTranslateLanguage: 1 } });
			language = RocketChat.AutoTranslate.getLanguage(this.rid);
			return this.autoTranslateFetching || (subscription?.autoTranslate isnt this.autoTranslateShowInverse && this.translations && this.translations[language]) # || _.find(this.attachments, (attachment) -> attachment.translations && attachment.translations[language] && attachment.author_name isnt Meteor.user().username )

	edited: ->
		return Template.instance().wasEdited

	editTime: ->
		if Template.instance().wasEdited
			return moment(@editedAt).format(RocketChat.settings.get('Message_DateFormat') + ' ' + RocketChat.settings.get('Message_TimeFormat'))
	editedBy: ->
		return "" unless Template.instance().wasEdited
		# try to return the username of the editor,
		# otherwise a special "?" character that will be
		# rendered as a special avatar
		return @editedBy?.username or "?"
	canEdit: ->
		hasPermission = RocketChat.authz.hasAtLeastOnePermission('edit-message', this.rid)
		isEditAllowed = RocketChat.settings.get 'Message_AllowEditing'
		editOwn = this.u?._id is Meteor.userId()

		return unless hasPermission or (isEditAllowed and editOwn)

		blockEditInMinutes = RocketChat.settings.get 'Message_AllowEditing_BlockEditInMinutes'
		if blockEditInMinutes? and blockEditInMinutes isnt 0
			msgTs = moment(this.ts) if this.ts?
			currentTsDiff = moment().diff(msgTs, 'minutes') if msgTs?
			return currentTsDiff < blockEditInMinutes
		else
			return true

	canDelete: ->
		hasPermission = RocketChat.authz.hasAtLeastOnePermission('delete-message', this.rid )
		isDeleteAllowed = RocketChat.settings.get('Message_AllowDeleting')
		deleteOwn = this.u?._id is Meteor.userId()

		return unless hasPermission or (isDeleteAllowed and deleteOwn)

		blockDeleteInMinutes = RocketChat.settings.get 'Message_AllowDeleting_BlockDeleteInMinutes'
		if blockDeleteInMinutes? and blockDeleteInMinutes isnt 0
			msgTs = moment(this.ts) if this.ts?
			currentTsDiff = moment().diff(msgTs, 'minutes') if msgTs?
			return currentTsDiff < blockDeleteInMinutes
		else
			return true

	showEditedStatus: ->
		return RocketChat.settings.get 'Message_ShowEditedStatus'
	label: ->
		if @i18nLabel
			return t(@i18nLabel)
		else if @label
			return @label

	hasOembed: ->
		return false unless this.urls?.length > 0 and Template.oembedBaseWidget? and RocketChat.settings.get 'API_Embed'

		return false unless this.u?.username not in RocketChat.settings.get('API_EmbedDisabledFor')?.split(',').map (username) -> username.trim()

		return true

	reactions: ->
		msgReactions = []
		userUsername = Meteor.user()?.username

		for emoji, reaction of @reactions
			total = reaction.usernames.length
			usernames = '@' + reaction.usernames.slice(0, 15).join(', @')

			usernames = usernames.replace('@'+userUsername, t('You').toLowerCase())

			if total > 15
				usernames = usernames + ' ' + t('And_more', { length: total - 15 }).toLowerCase()
			else
				usernames = usernames.replace(/,([^,]+)$/, ' '+t('and')+'$1')

			if usernames[0] isnt '@'
				usernames = usernames[0].toUpperCase() + usernames.substr(1)

			msgReactions.push
				emoji: emoji
				count: reaction.usernames.length
				usernames: usernames
				reaction: ' ' + t('Reacted_with').toLowerCase() + ' ' + emoji
				userReacted: reaction.usernames.indexOf(userUsername) > -1

		return msgReactions

	markUserReaction: (reaction) ->
		if reaction.userReacted
			return {
				class: 'selected'
			}

	hideReactions: ->
		return 'hidden' if _.isEmpty(@reactions)

	actionLinks: ->
		# remove 'method_id' and 'params' properties
		return _.map(@actionLinks, (actionLink, key) -> _.extend({ id: key }, _.omit(actionLink, 'method_id', 'params')))

	hideActionLinks: ->
		return 'hidden' if _.isEmpty(@actionLinks)

	injectIndex: (data, index) ->
		data.index = index
		return

	hideCog: ->
		subscription = RocketChat.models.Subscriptions.findOne({ rid: this.rid });
		return 'hidden' if not subscription?

	hideUsernames: ->
		prefs = Meteor.user()?.settings?.preferences
		return if prefs?.hideUsernames

Template.message.onCreated ->
	msg = Template.currentData()

	@wasEdited = msg.editedAt? and not RocketChat.MessageTypes.isSystemMessage(msg)

	@body = do ->
		isSystemMessage = RocketChat.MessageTypes.isSystemMessage(msg)
		messageType = RocketChat.MessageTypes.getType(msg)
		if messageType?.render?
			msg = messageType.render(msg)
		else if messageType?.template?
			# render template
		else if messageType?.message?
			if messageType.data?(msg)?
				msg = TAPi18n.__(messageType.message, messageType.data(msg))
			else
				msg = TAPi18n.__(messageType.message)
		else
			if msg.u?.username is RocketChat.settings.get('Chatops_Username')
				msg.html = msg.msg
				msg = RocketChat.callbacks.run 'renderMentions', msg
				# console.log JSON.stringify message
				msg = msg.html
			else
				msg = renderMessageBody msg

		if isSystemMessage
<<<<<<< HEAD
			return RocketChat.markdown msg
		else
			return msg
=======
			msg.html = RocketChat.Markdown.parse msg.html

		return msg
>>>>>>> c14d4b3f

Template.message.onViewRendered = (context) ->
	view = this
	this._domrange.onAttached (domRange) ->
		currentNode = domRange.lastNode()
		currentDataset = currentNode.dataset
		previousNode = currentNode.previousElementSibling
		nextNode = currentNode.nextElementSibling
		$currentNode = $(currentNode)
		$nextNode = $(nextNode)

		unless previousNode?
			$currentNode.addClass('new-day').removeClass('sequential')

		else if previousNode?.dataset?
			previousDataset = previousNode.dataset
			previousMessageDate = new Date(parseInt(previousDataset.timestamp))
			currentMessageDate = new Date(parseInt(currentDataset.timestamp))

			if previousMessageDate.toDateString() isnt currentMessageDate.toDateString()
				$currentNode.addClass('new-day').removeClass('sequential')
			else
				$currentNode.removeClass('new-day')

			if previousDataset.groupable is 'false' or currentDataset.groupable is 'false'
				$currentNode.removeClass('sequential')
			else
				if previousDataset.username isnt currentDataset.username or parseInt(currentDataset.timestamp) - parseInt(previousDataset.timestamp) > RocketChat.settings.get('Message_GroupingPeriod') * 1000
					$currentNode.removeClass('sequential')
				else if not $currentNode.hasClass 'new-day'
					$currentNode.addClass('sequential')

		if nextNode?.dataset?
			nextDataset = nextNode.dataset

			if nextDataset.date isnt currentDataset.date
				$nextNode.addClass('new-day').removeClass('sequential')
			else
				$nextNode.removeClass('new-day')

			if nextDataset.groupable isnt 'false'
				if nextDataset.username isnt currentDataset.username or parseInt(nextDataset.timestamp) - parseInt(currentDataset.timestamp) > RocketChat.settings.get('Message_GroupingPeriod') * 1000
					$nextNode.removeClass('sequential')
				else if not $nextNode.hasClass 'new-day'
					$nextNode.addClass('sequential')

		if not nextNode?
			templateInstance = if $('#chat-window-' + context.rid)[0] then Blaze.getView($('#chat-window-' + context.rid)[0])?.templateInstance() else null

			if currentNode.classList.contains('own') is true
				templateInstance?.atBottom = true
			else
				if templateInstance?.firstNode && templateInstance?.atBottom is false
					newMessage = templateInstance?.find(".new-message")
					newMessage?.className = "new-message background-primary-action-color color-content-background-color "<|MERGE_RESOLUTION|>--- conflicted
+++ resolved
@@ -194,15 +194,9 @@
 				msg = renderMessageBody msg
 
 		if isSystemMessage
-<<<<<<< HEAD
-			return RocketChat.markdown msg
-		else
-			return msg
-=======
 			msg.html = RocketChat.Markdown.parse msg.html
 
 		return msg
->>>>>>> c14d4b3f
 
 Template.message.onViewRendered = (context) ->
 	view = this
