import getFileType from 'file-type'

Meteor.startup ->
	storeType = 'GridFS'

	if RocketChat.settings.get 'Accounts_AvatarStoreType'
		storeType = RocketChat.settings.get 'Accounts_AvatarStoreType'

	RocketChatStore = RocketChatFile[storeType]

	if not RocketChatStore?
		throw new Error "Invalid RocketChatStore type [#{storeType}]"

	console.log "Using #{storeType} for Avatar storage".green

	transformWrite = (file, readStream, writeStream) ->
		if RocketChatFile.enabled is false or RocketChat.settings.get('Accounts_AvatarResize') isnt true
			return readStream.pipe writeStream

		height = RocketChat.settings.get 'Accounts_AvatarSize'
		width = height

		# - Resize the image using the width or height as minium value
		# - Keep the image aspect ratio
		# - Crop image to keep max size of width and height
		# - Use extent to set background color for transparent images
		RocketChatFile.gm(readStream, file.fileName).background('#ffffff').resize(width, height+'^').gravity('Center').crop(width, height).extent(width, height).stream('jpeg').pipe(writeStream)

	path = "~/uploads"

	if RocketChat.settings.get('Accounts_AvatarStorePath')?.trim() isnt ''
		path = RocketChat.settings.get 'Accounts_AvatarStorePath'

	@RocketChatFileAvatarInstance = new RocketChatStore
		name: 'avatars'
		absolutePath: path
		transformWrite: transformWrite

	WebApp.connectHandlers.use '/avatar/', Meteor.bindEnvironment (req, res, next) ->
		params =
			username: decodeURIComponent(req.url.replace(/^\//, '').replace(/\?.*$/, ''))

		username = params.username.replace(/\.jpg$/, '').replace(/^@/, '')

		if _.isEmpty params.username
			res.writeHead 403
			res.write 'Forbidden'
			res.end()
			return

		if params.username[0] isnt '@'
			if Meteor.settings?.public?.sandstorm
				user = RocketChat.models.Users.findOneByUsername(username)
				if user?.services?.sandstorm?.picture
					res.setHeader 'Location', user.services.sandstorm.picture
					res.writeHead 302
					res.end()
					return
			file = RocketChatFileAvatarInstance.getFileWithReadStream encodeURIComponent("#{username}.jpg")

		#console.log "[avatar] checking username #{@params.username} (derrived from path #{req.url})"
		res.setHeader 'Content-Disposition', 'inline'

		if not file?
			res.setHeader 'Content-Type', 'image/svg+xml'
			res.setHeader 'Cache-Control', 'public, max-age=0'
			res.setHeader 'Expires', '-1'
			res.setHeader 'Last-Modified', "Thu, 01 Jan 2015 00:00:00 GMT"

			reqModifiedHeader = req.headers["if-modified-since"];
			if reqModifiedHeader?
				if reqModifiedHeader is "Thu, 01 Jan 2015 00:00:00 GMT"
					res.writeHead 304
					res.end()
					return

			colors = ['#F44336','#E91E63','#9C27B0','#673AB7','#3F51B5','#2196F3','#03A9F4','#00BCD4','#009688','#4CAF50','#8BC34A','#CDDC39','#FFC107','#FF9800','#FF5722','#795548','#9E9E9E','#607D8B']

<<<<<<< HEAD
			username = params.username.replace('.jpg', '')
			if RocketChat.settings.get 'UI_Use_Name_Avatar'
				user = RocketChat.models.Users.findOneByUsername(username, { fields: { name: 1 } })
				if user?.name
					username = user.name

=======
>>>>>>> 8e15592f
			color = ''
			initials = ''
			if username is "?"
				color = "#000"
				initials = username
			else
				position = username.length % colors.length
				color = colors[position]
				username = username.replace(/[^A-Za-z0-9]/g, '.').replace(/\.+/g, '.').replace(/(^\.)|(\.$)/g, '')
				usernameParts = username.split(/[\s\.]+/)
				initials = if usernameParts.length > 1
					_.first(usernameParts)[0] + _.last(usernameParts)[0]
				else
					username.replace(/[^A-Za-z0-9]/g, '').substr(0, 2)
				initials = initials.toUpperCase()

			svg = """
			<?xml version="1.0" encoding="UTF-8" standalone="no"?>
			<svg xmlns="http://www.w3.org/2000/svg" pointer-events="none" width="50" height="50" style="width: 50px; height: 50px; background-color: #{color};">
				<text text-anchor="middle" y="50%" x="50%" dy="0.36em" pointer-events="auto" fill="#ffffff" font-family="Helvetica, Arial, Lucida Grande, sans-serif" style="font-weight: 400; font-size: 28px;">
					#{initials}
				</text>
			</svg>
			"""

			res.write svg
			res.end()
			return

		reqModifiedHeader = req.headers["if-modified-since"];
		if reqModifiedHeader?
			if reqModifiedHeader == file.uploadDate?.toUTCString()
				res.setHeader 'Last-Modified', reqModifiedHeader
				res.writeHead 304
				res.end()
				return

		res.setHeader 'Cache-Control', 'public, max-age=0'
		res.setHeader 'Expires', '-1'
		res.setHeader 'Last-Modified', file.uploadDate?.toUTCString() or new Date().toUTCString()
		res.setHeader 'Content-Length', file.length

		if file.contentType?
			res.setHeader 'Content-Type', file.contentType
		else
			file.readStream.once 'data', (chunk) ->
				fileType = getFileType(chunk)
				if fileType?
					res.setHeader 'Content-Type', fileType.mime
				else
					res.setHeader 'Content-Type', 'image/jpeg'

		file.readStream.pipe res
		return<|MERGE_RESOLUTION|>--- conflicted
+++ resolved
@@ -76,15 +76,11 @@
 
 			colors = ['#F44336','#E91E63','#9C27B0','#673AB7','#3F51B5','#2196F3','#03A9F4','#00BCD4','#009688','#4CAF50','#8BC34A','#CDDC39','#FFC107','#FF9800','#FF5722','#795548','#9E9E9E','#607D8B']
 
-<<<<<<< HEAD
-			username = params.username.replace('.jpg', '')
 			if RocketChat.settings.get 'UI_Use_Name_Avatar'
 				user = RocketChat.models.Users.findOneByUsername(username, { fields: { name: 1 } })
 				if user?.name
 					username = user.name
 
-=======
->>>>>>> 8e15592f
 			color = ''
 			initials = ''
 			if username is "?"
