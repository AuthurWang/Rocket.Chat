--- conflicted
+++ resolved
@@ -155,13 +155,9 @@
 
 		data.autoImageLoad = $('input[name=autoImageLoad]:checked').val();
 		data.emailNotificationMode = $('select[name=emailNotificationMode]').val();
-<<<<<<< HEAD
+
 		data.highlights = _.compact(_.map($('[name=highlights]').val().split('\n'), function(e) {
 			return _.trim(e);
-=======
-		data.highlights = _.compact(_.map($('[name=highlights]').val().split(','), function(e) {
-			return s.trim(e);
->>>>>>> 9ee541cc
 		}));
 
 		// if highlights changed we need page reload
