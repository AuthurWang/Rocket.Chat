{
  "Access_online_demo" : "Access the online demo",
  "Access_Online_Demo" : "Access the Online Demo",
  "Accounts": "Accounts",
  "Accounts_denyUnverifiedEmail" : "Deny unverified e-mail",
  "Accounts_EmailVerification" : "E-mail Verification",
  "Accounts_OAuth_Facebook" : "Facebook Login",
  "Accounts_OAuth_Facebook_id" : "Facebook App Id",
  "Accounts_OAuth_Facebook_secret" : "Facebook Secret",
  "Accounts_OAuth_Github" : "GitHub Login",
  "Accounts_OAuth_Github_id" : "GitHub Id",
  "Accounts_OAuth_Github_secret" : "GitHub Secret",
  "Accounts_OAuth_Google" : "Google Login",
  "Accounts_OAuth_Google_id" : "Google Id",
  "Accounts_OAuth_Google_secret" : "Google Secret",
  "Accounts_OAuth_Linkedin" : "LinkedIn Login",
  "Accounts_OAuth_Linkedin_id" : "LinkedIn Id",
  "Accounts_OAuth_Linkedin_secret" : "LinkedIn Secret",
  "Accounts_OAuth_ManuallyApproveNewUsers" : "Manually aprove new users",
  "Accounts_OAuth_Meteor" : "Meteor Login",
  "Accounts_OAuth_Meteor_id" : "Meteor Id",
  "Accounts_OAuth_Meteor_secret" : "Meteor Secret",
  "Accounts_OAuth_RegistrationRequired" : "Registration Required",
  "Accounts_OAuth_Twitter" : "Twitter Login",
  "Accounts_OAuth_Twitter_id" : "Twitter Id",
  "Accounts_OAuth_Twitter_secret" : "Twitter Secret",
  "Accounts_OAuth_Custom_ID" : "ID",
  "Accounts_OAuth_Custom_URL" : "URL",
  "Accounts_OAuth_Custom_Token_Path" : "Token Path",
  "Accounts_OAuth_Custom_Identity_Path" : "Identity Path",
  "Accounts_OAuth_Custom_Authorize_Path" : "Authorize Path",
  "Accounts_OAuth_Custom_Secret" : "Secret",
  "Accounts_OAuth_Custom_Enable" : "Enable",
  "Accounts_OAuth_Custom_Button_Label_Text" : "Button Text",
  "Accounts_OAuth_Custom_Button_Label_Color" : "Button Text Color",
  "Accounts_OAuth_Custom_Button_Color" : "Button Color",
  "Activate" : "Activate",
  "Add_custom_oauth" : "Add custom oauth",
  "Add_Members" : "Add Members",
  "Add_users" : "Add users",
  "Administration" : "Administration",
  "All_channels" : "All channels",
  "Allow_Invalid_SelfSigned_Certs" : "Allow invalid and Self-Signed SSL certificate's for link validation and previews",
  "and" : "and",
  "API" : "API",
  "API_Analytics" : "Analytics",
  "API_Embed" : "Embed",
  "are_also_typing" : "are also typing",
  "are_typing" : "are typing",
  "Are_you_sure" : "Are you sure?",
  "Avatar_changed_successfully" : "Avatar changed successfully",
  "away" : "away",
  "Away" : "Away",
  "away_female" : "away",
  "Away_female" : "Away",
  "away_male" : "away",
  "Away_male" : "Away",
  "Auto_Load_Images" : "Auto Load Images",
  "Back_to_login" : "Back to login",
  "bold" : "bold",
  "busy" : "busy",
  "Busy" : "Busy",
  "busy_female" : "busy",
  "Busy_female" : "Busy",
  "busy_male" : "busy",
  "Busy_male" : "Busy",
  "Cancel" : "Cancel",
  "Change_avatar" : "Change avatar",
  "Channels" : "Channels",
  "Channels_list" : "List of public channels",
  "Chat_Rooms" : "Chat Rooms",
  "close" : "close",
  "coming_soon" : "coming soon",
  "Confirm_password" : "Confirm your password",
  "Contact" : "Contact",
  "Conversation" : "Conversation",
  "Convert_Ascii_Emojis" : "Convert ASCII to Emoji",
  "Create_new" : "Create new",
  "Create_new_direct_message_room" : "Create a new direct message room",
  "Create_new_private_group" : "Create a new private group",
  "Create_new_public_channel" : "Create a new public channel",
  "Created_at" : "Created at",
  "Custom_oauth_unique_name" : "Custom oauth unique name",
  "days" : "days",
  "Deactivate" : "Deactivate",
  "Delete_User_Warning" : "Deleting a user will delete all messages from that user as well. This cannot be undone.",
  "Delete" : "Delete",
  "Deleted" : "Deleted!",
  "Direct_Messages" : "Direct Messages",
  "Disable_New_Message_Notification" : "Disable New Message Notification",
  "Disable_New_Room_Notification" : "Disable New Room Notification",
  "Drop_to_upload_file" : "Drop to upload file",
  "Duplicate_channel_name" : "A Channel with name '%s' exists",
  "Duplicate_private_group_name" : "A Private Group with name '%s' exists",
  "E-mail" : "E-mail",
  "Edit" : "Edit",
  "edited" : "edited",
  "Email_already_exists" : "Email already exists",
  "Email_or_username" : "Email or username",
  "Email_verified" : "Email verified",
  "Enter_info" : "Enter your information",
  "Enter_to" : "Enter to",
  "Error_changing_password" : "Error changing password",
  "Esc_to" : "Esc to",
  "False" : "False",
  "Favorites" : "Favorites",
  "Follow_social_profiles" : "Follow our social profiles, fork us on github and share your thoughts about the rocket.chat app on our trello board.",
  "Forgot_password" : "Forgot your password",
  "Fork_it_on_github" : "Fork it on github",
  "From_Email" : "From Email",
  "General": "General",
  "Get_to_know_the_team" : "Get to know the Rocket.Team",
  "github_no_public_email" : "You don't have any email as public email in your GitHub account",
  "Give_a_unique_name_for_the_custom_oauth" : "Give a unique name for the custom oauth",
  "Have_your_own_chat" : "Have your own web chat. Developed with Meteor.com, the Rocket.Chat is a great solution for developers looking forward to build and evolve their own chat platform.",
  "Has_more" : "Has more",
  "Hide_room" : "Hide room",
  "History" : "History",
  "hours" : "hours",
  "inline_code" : "inline_code",
  "Invalid_confirm_pass" : "The password confirmation does not match password",
  "Invalid_email" : "The e-mail entered is invalid",
  "Invalid_name" : "The name must not be empty",
  "Invalid_pass" : "The password must not be empty",
  "Invalid_room_name" : "<strong>%s</strong> is not a valid room name,<br/> use only letters, numbers and dashes",
  "invisible" : "invisible",
  "Invisible" : "Invisible",
  "Invitation HTML" : "Invitation HTML",
  "Invitation_Subject" : "Invitation Subject",
  "Invite_Users" : "Invite Users",
  "is_also_typing" : "is also typing",
  "is_also_typing_female" : "is also typing",
  "is_also_typing_male" : "is also typing",
  "is_typing" : "is typing",
  "is_typing_female" : "is typing",
  "is_typing_male" : "is typing",
  "italics" : "italics",
  "join" : "Join",
  "Join_the_Community" : "Join the Community",
  "Language" : "Language",
  "Language_Version" : "English Version",
  "Last_login" : "Last login",
  "Last_message" : "Last message",
  "Layout" : "Layout",
  "Layout_Home_Body" : "Home Body",
  "Layout_Home_Title" : "Home Title",
  "Layout_Login_Header" : "Login Header",
  "Layout_Login_Terms" : "Login Terms",
  "Layout_Privacy_Policy" : "Privacy Policy",
  "Layout_Sidenav_Footer" : "Side Navigation Footer",
  "Layout_Sidenav_Footer_description" : "Footer size is 260x70",
  "Layout_Terms_of_Service" : "Terms of Service",
  "LDAP" : "LDAP",
  "Leave_room" : "Leave room",
  "line" : "line",
  "Load_more" : "Load more",
  "Loading_more_from_history" : "Loading more from history",
  "Loading..." : "Loading...",
  "Loading_suggestion" : "Loading suggestions...",
  "Login" : "Login",
  "Login_with" : "Login with %s",
  "login_with" : "Or login directly with",
  "Logout" : "Logout",
  "Make_Admin" : "Make Admin",
  "Mark_as_read" : "Mark as read",
  "Members" : "Members",
  "Members_List" : "Members List",
  "Members_placeholder" : "Members",
  "Message" : "Message",
  "Message_AllowDeleting" : "Allow Message Deleting",
  "Message_AllowEditing" : "Allow Message Editing",
<<<<<<< HEAD
=======
  "Message_AllowEditing_BlockEditInMinutes" : "Block message editing after (in minutes - 0 to disable)",
  "Message_AllowPinning" : "Allow Message Pinning",
>>>>>>> 70f5f79d
  "Message_deleting_not_allowed" : "Message deleting not allowed",
  "Message_editing_not_allowed" : "Message editing not allowed",
  "Message_editing_blocked" : "This message cannot be edited anymore",
  "Message_MaxAllowedSize" : "Message max allowed size",
  "Message_pinning_not_allowed" : "Message pinning not allowed",
  "Message_KeepHistory" : "Keep Message History",
  "Message_removed" : "Message removed",
  "Message_pinned" : "Message pinned",
  "Message_ShowDeletedStatus" : "Show Deleted Status",
  "Message_ShowEditedStatus" : "Show Edited Status",
  "Meta" : "Meta",
  "Meta_fb_app_id" : "Facebook APP ID",
  "Meta_google-site-verification" : "Google Site Verification",
  "Meta_language" : "Language",
  "Meta_msvalidate01" : "MSValidate.01",
  "Meta_robots" : "Robots",
  "minutes" : "minutes",
  "More_channels" : "More channels",
  "More_groups" : "More private groups",
  "More_unreads" : "More unreads",
  "Msgs" : "Msgs",
  "multi" : "multi",
  "My_Account" : "My Account",
  "n_messages" : "%s messages",
  "Name" : "Name",
  "Name_cant_be_empty" : "Name can't be empty",
  "New_messages" : "New messages",
  "New_password" : "New password",
  "No_channels_yet" : "You aren't part of any channel yet.",
  "No_direct_messages_yet" : "You haven't started any conversations yet.",
  "No_favorites_yet" : "You haven't added any favorites yet.",
  "No_groups_yet" : "You have no private groups yet.",
  "No_permission_to_view_room" : "You don't have permission to view this room",
  "No_channel_with_name_%s_was_found" : "No channel with name <strong>\"%s\"</strong> was found!",
  "No_group_with_name_%s_was_found" : "No private group with name <strong>\"%s\"</strong> was found!",
  "No_user_with_username_%s_was_found" : "No user with username <strong>\"%s\"</strong> was found!",
  "Not_allowed" : "Not allowed",
  "Not_found_or_not_allowed" : "Not Found or Not Allowed",
  "Nothing_found" : "Nothing found",
  "Notify_all_in_this_room" : "Notify all in this room",
  "Only_you_can_see_this_message" : "Only you can see this message",
  "Online" : "Online",
  "Oops!" : "Oops",
  "Opt_out_statistics" : "Don't send my anonymous statistics to Rocket.Chat",
  "Opt_out_statistics_warning" : "By sending your anonymous statistics, you'll help us identify how many instances of Rocket.Chat are deployed, as well as how good the system is behaving, so we can further improve it. If you want to continue sending us your anonymous statistics, uncheck the above checkbox. Thank you.",
  "others" : "others",
  "Password" : "Password",
  "Password_changed_successfully" : "Password changed successfully",
  "Please_wait" : "Please wait",
  "Please_wait_activation" : "Please wait, this can take some time.",
  "Please_wait_statistics" : "Please wait, statistics are being generated.",
  "Powered_by" : "Powered by",
  "Preferences" : "Preferences",
  "Preferences_saved" : "Preferences saved",
  "Privacy" : "Privacy",
  "Private_Groups" : "Private Groups",
  "Private_Groups_list" : "List of Private Groups",
  "Profile" : "Profile",
  "Profile_saved_successfully" : "Profile saved successfully",
  "Proudly_developed" : "Proudly developed with Meteor",
  "Push" : "Push",
  "Push_apn_cert" : "APN Cert",
  "Push_apn_dev_cert" : "APN Dev Cert",
  "Push_apn_dev_key" : "APN Dev Key",
  "Push_apn_dev_passphrase" : "APN Dev Passphrase",
  "Push_apn_key" : "APN Key",
  "Push_apn_passphrase" : "APN Passphrase",
  "Push_debug" : "Debug",
  "Push_enable" : "Enable",
  "Push_production" : "Production",
  "Quick_Search" : "Quick Search",
  "quote" : "quote",
  "Recents" : "Recents",
  "Register" : "Register a new account",
  "Registration_Succeeded" : "Registration Succeeded",
  "Remember_me" : "Remember me",
  "Remove" : "Remove",
  "Remove_custom_oauth" : "Remove custom oauth",
  "Remove_Admin" : "Remove Admin",
  "Reset_password" : "Reset password",
  "Room" : "Room",
  "Room_name_changed" : "Room name changed to: <em>__room_name__</em> by <em>__user_by__</em>",
  "Room_name_changed_successfully" : "Room name changed successfully",
  "Room_not_found" : "Room not found",
  "room_user_count" : "%s users",
  "Rooms" : "Rooms",
  "Save" : "Save",
  "Save_changes" : "Save changes",
  "Save_Mobile_Bandwidth" : "Save Mobile Bandwidth",
  "Search" : "Search",
  "Search_Messages" : "Search Messages",
  "Search_settings" : "Search settings",
  "seconds" : "seconds",
  "See_all" : "See all",
  "See_only_online" : "Only online",
  "Select_an_avatar" : "Select an avatar",
  "Select_file" : "Select file",
  "Select_service_to_login" : "Select a service to login to load your picture or upload one directly from your computer",
  "Selected_users" : "Selected members",
  "Send" : "Send",
  "Send_confirmation_email" : "Send confirmation email",
  "Send_invitation_email" : "Send invitation e-mail",
  "Send_invitation_email_error" : "You haven't provided any valid e-mail address.",
  "Send_invitation_email_info" : "You can send multiple e-mail invitations at once.",
  "Send_invitation_email_success" : "You have successfully sent an invitation e-mail to the following addresses:",
  "Send_invitation_email_warning" : "In order to send invitation e-mails, you must first configure SMTP settings.",
  "Send_Message" : "Send Message",
  "Settings" : "Settings",
  "Settings_updated" : "Settings updated",
  "Showing_online_users" : "Showing <b>__total_online__</b> of __total__ users",
  "Showing_results" : "<p>Showing <b>%s</b> results</p>",
  "Silence" : "Silence",
  "since_creation" : "since %s",
  "Site_Name" : "Site Name:",
  "SAML" : "SAML",
  "SMTP" : "SMTP",
  "SMTP_Host" : "SMTP Host",
  "SMTP_Password" : "SMTP Password",
  "SMTP_Port" : "SMTP Port",
  "SMTP_Username" : "SMTP Username",
  "Sound" : "Sound",
  "Start_of_conversation" : "Start of conversation",
  "Statistics" : "Statistics",
  "Stats_Active_Users" : "Active Users",
  "Stats_Avg_Channel_Users" : "Average Channel Users",
  "Stats_Avg_Private_Group_Users" : "Average Private Group Users",
  "Stats_Max_Room_Users" : "Max Rooms Users",
  "Stats_Non_Active_Users" : "Inactive Users",
  "Stats_Away_Users" : "Away Users",
  "Stats_Offline_Users" : "Offline Users",
  "Stats_Online_Users" : "Online Users",
  "Stats_OS_Arch" : "OS Arch",
  "Stats_OS_Cpus" : "OS CPU Count",
  "Stats_OS_Freemem" : "OS Free Memory",
  "Stats_OS_Loadavg" : "OS Load Average",
  "Stats_OS_Platform" : "OS Platform",
  "Stats_OS_Release" : "OS Release",
  "Stats_OS_Totalmem" : "OS Total Memory",
  "Stats_OS_Type" : "OS Type",
  "Stats_OS_Uptime" : "OS Uptime",
  "Stats_Total_Channels" : "Total Channels",
  "Stats_Total_Direct_Messages" : "Total Direct Message Rooms",
  "Stats_Total_Messages" : "Total Messages",
  "Stats_Total_Private_Groups" : "Total Private Groups",
  "Stats_Total_Rooms" : "Total Rooms",
  "Stats_Total_Users" : "Total Users",
  "strike" : "strike",
  "Submit" : "Submit",
  "S_new_messages_since_s" : "%s new messages since %s",
  "The_field_is_required" : "The field %s is required.",
  "True" : "True",
  "Unnamed" : "Unnamed",
  "Upload_file_question" : "Upload file?",
  "Use_Emojis" : "Use Emojis",
  "Use_initials_avatar" : "Use your username initials",
  "use_menu" : "Use the side menu to access your rooms and chats",
  "Use_service_avatar" : "Use %s avatar",
  "Use_this_username" : "Use this username",
  "Use_uploaded_avatar" : "Use uploaded avatar",
  "User_added" : "User <em>__user_added__</em> added.",
  "User_added_by" : "User <em>__user_added__</em> added by <em>__user_by__</em>.",
  "User_Channels" : "User Channels",
  "User_has_been_activated" : "User has been activated",
  "User_has_been_deactivated" : "User has been deactivated",
  "User_has_been_deleted" : "User has been deleted",
  "User_Info" : "User Info",
  "User_is_no_longer_an_admin" : "User is no longer an admin",
  "User_is_not_activated" : "User is not activated",
  "User_is_now_an_admin" : "User is now an admin",
  "User_joined_channel" : "Has joined the channel.",
  "User_joined_channel_female" : "Has joined the channel.",
  "User_joined_channel_male" : "Has joined the channel.",
  "User_left" : "User <em>__user_left__</em> left.",
  "User_left_female" : "User <em>__user_left__</em> left.",
  "User_left_male" : "User <em>__user_left__</em> left.",
  "User_logged_out" : "User is logged out",
  "User_removed_by" : "User <em>__user_removed__</em> removed by <em>__user_by__</em>.",
  "User_Settings" : "User Settings",
  "User_updated_successfully" : "User updated successfully",
  "Users": "Users",
  "Username" : "Username",
  "Username_cant_be_empty" : "The username cannot be empty",
  "Username_description" : "The username is used to allow others to mention you in messages.",
  "Username_invalid" : "<strong>%s</strong> is not a valid username,<br/> use only letters, numbers, dots and dashes",
  "Username_title" : "Register username",
  "Username_unavaliable" : "<strong>%s</strong> is already in use :(",
  "View_All" : "View All",
  "Wait_activation_warning" : "Before you can login, your account must be manually activated by an administrator.",
  "We_have_sent_password_email" : "We have sent you an e-mail with password reset instructions. If you do not receive an e-mail shortly, please come back and try again.",
  "We_have_sent_registration_email" : "We have sent you an e-mail to confirm your registration. If you do not receive an e-mail shortly, please come back and try again.",
  "Welcome" : "Welcome <em>%s</em>.",
  "Welcome_to_the" : "Welcome to the",
  "With_whom" : "With whom",
  "Yes_delete_it" : "Yes, delete it!",
  "you_are_in_preview_mode_of" : "You are in preview mode of channel #<strong>__room_name__</strong>",
  "You_need_confirm_email" : "You need to confirm your email to login!",
  "You_will_not_be_able_to_recover" : "You will not be able to recover!",
  "Your_entry_has_been_deleted" : "Your entry has been deleted.",
  "Your_Open_Source_solution" : "Your own Open Source chat solution"
}<|MERGE_RESOLUTION|>--- conflicted
+++ resolved
@@ -169,11 +169,7 @@
   "Message" : "Message",
   "Message_AllowDeleting" : "Allow Message Deleting",
   "Message_AllowEditing" : "Allow Message Editing",
-<<<<<<< HEAD
-=======
   "Message_AllowEditing_BlockEditInMinutes" : "Block message editing after (in minutes - 0 to disable)",
-  "Message_AllowPinning" : "Allow Message Pinning",
->>>>>>> 70f5f79d
   "Message_deleting_not_allowed" : "Message deleting not allowed",
   "Message_editing_not_allowed" : "Message editing not allowed",
   "Message_editing_blocked" : "This message cannot be edited anymore",
