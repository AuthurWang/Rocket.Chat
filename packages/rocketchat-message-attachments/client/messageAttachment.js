import moment from 'moment';
const colors = {
	good: '#35AC19',
	warning: '#FCB316',
	danger: '#D30230'
};
const fixCordova = function(url) {
	if (url && url.indexOf('data:image') === 0) {
		return url;
	}
	if (Meteor.isCordova && (url && url[0] === '/')) {
		url = Meteor.absoluteUrl().replace(/\/$/, '') + url;
		const query = `rc_uid=${ Meteor.userId() }&rc_token=${ Meteor._localStorage.getItem('Meteor.loginToken') }`;
		if (url.indexOf('?') === -1) {
			url = `${ url }?${ query }`;
		} else {
			url = `${ url }&${ query }`;
		}
	}
	if (Meteor.settings['public'].sandstorm || url.match(/^(https?:)?\/\//i)) {
		return url;
	} else if (navigator.userAgent.indexOf('Electron') > -1) {
		return __meteor_runtime_config__.ROOT_URL_PATH_PREFIX + url;
	} else {
		return Meteor.absoluteUrl().replace(/\/$/, '') + __meteor_runtime_config__.ROOT_URL_PATH_PREFIX + url;
	}
};
/*globals renderMessageBody*/
Template.messageAttachment.helpers({
	fixCordova,
	parsedText() {
		return renderMessageBody({
			msg: this.text
		});
	},
	loadImage() {
		const user = Meteor.user();
		if (user && user.settings && user.settings.preferences && this.downloadImages !== true) {
			if (user.settings.preferences.autoImageLoad === false) {
				return false;
			}
			if (Meteor.Device.isPhone() && user.settings.preferences.saveMobileBandwidth !== true) {
				return false;
			}
		}
		return true;
	},
	getImageHeight(height = 200) {
		return height;
	},
	color() {
		return colors[this.color] || this.color;
	},
	collapsed() {
		if (this.collapsed != null) {
			return this.collapsed;
		} else {
			const user = Meteor.user();
			return user && user.settings && user.settings.preferences && user.settings.preferences.collapseMediaByDefault === true;
		}
	},
	time() {
		const messageDate = new Date(this.ts);
		const today = new Date();
		if (messageDate.toDateString() === today.toDateString()) {
			return moment(this.ts).format(RocketChat.settings.get('Message_TimeFormat'));
		} else {
			return moment(this.ts).format(RocketChat.settings.get('Message_TimeAndDateFormat'));
		}
	},
	injectIndex(data, previousIndex, index) {
		data.index = `${ previousIndex }.attachments.${ index }`;
	},

<<<<<<< HEAD
	// Decrypt received encrypted file.
	decryptFile() {
		const xhttp = new XMLHttpRequest();
		const self = this;

		// Download file asynchronously using XHR.
		xhttp.onreadystatechange = function() {
			if (this.readyState === 4 && this.status === 200) {
				const e2eRoom = RocketChat.E2E.getInstanceByRoomId(self.rid);
				if (e2eRoom.groupSessionKey != null) {
					RocketChat.E2E.getInstanceByRoomId(self.rid).decryptFile(xhttp.response)
						.then((msg) => {
							if (msg) {
								const decryptedFile = new File([msg], self.title);
								const downloadUrl = URL.createObjectURL(decryptedFile);
								const a = document.createElement('a');
								document.body.appendChild(a);
								a.style = 'display: none';
								a.href = downloadUrl;
								a.download = self.title;
								a.click();
							}
						});
				}				else {
					// Session key for this room does not exist in browser. Download key first.
					Meteor.call('fetchGroupE2EKey', e2eRoom.roomId, function(error, result) {
						let cipherText = EJSON.parse(result);
						const vector = cipherText.slice(0, 16);
						cipherText = cipherText.slice(16);

						// Decrypt downloaded key.
						const decrypt_promise = crypto.subtle.decrypt({name: 'RSA-OAEP', iv: vector}, RocketChat.E2EStorage.get('RSA-PrivKey'), cipherText);
						decrypt_promise.then(function(result) {

							// Import decrypted session key for use.
							e2eRoom.exportedSessionKey = RocketChat.signalUtils.toString(result);
							crypto.subtle.importKey('jwk', EJSON.parse(e2eRoom.exportedSessionKey), {name: 'AES-CBC', iv: vector}, true, ['encrypt', 'decrypt']).then(function(key) {
								e2eRoom.groupSessionKey = key;

								// Decrypt message.
								RocketChat.E2E.getInstanceByRoomId(self.rid).decryptFile(xhttp.response)
								.then((msg) => {
									if (msg) {
										const decryptedFile = new File([msg], self.title);
										const downloadUrl = URL.createObjectURL(decryptedFile);
										const a = document.createElement('a');
										document.body.appendChild(a);
										a.style = 'display: none';
										a.href = downloadUrl;
										a.download = self.title;
										a.click();
									}
								});
							});
						});

						decrypt_promise.catch(function(err) {
							console.log(err);
						});

					});
				}
			}
		};
		xhttp.open('GET', this.title_link, true);
		xhttp.send();
=======
	isFile() {
		return this.type === 'file';
>>>>>>> 66125de0
	}
});<|MERGE_RESOLUTION|>--- conflicted
+++ resolved
@@ -72,7 +72,6 @@
 		data.index = `${ previousIndex }.attachments.${ index }`;
 	},
 
-<<<<<<< HEAD
 	// Decrypt received encrypted file.
 	decryptFile() {
 		const xhttp = new XMLHttpRequest();
@@ -139,9 +138,8 @@
 		};
 		xhttp.open('GET', this.title_link, true);
 		xhttp.send();
-=======
+  },
 	isFile() {
 		return this.type === 'file';
->>>>>>> 66125de0
 	}
 });