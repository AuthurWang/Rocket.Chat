--- conflicted
+++ resolved
@@ -246,11 +246,8 @@
             bash .circleci/update-releases.sh
             bash .circleci/docker.sh
             bash .circleci/snap.sh
-<<<<<<< HEAD
+            bash .circleci/redhat-registry.sh
             bash .circleci/sandstorm.sh
-=======
-            bash .circleci/redhat-registry.sh
->>>>>>> e1674554
 
 workflows:
   version: 2
