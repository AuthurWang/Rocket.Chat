Package.describe({
	name: 'rocketchat:lib',
	version: '0.0.1',
	summary: 'RocketChat libraries',
	git: ''
});

Npm.depends({
	'bad-words': '1.3.1',
<<<<<<< HEAD
	'object-path': '0.9.2',
	'node-dogstatsd': '0.0.6',
	'localforage': '1.4.2',
	'lokijs': '1.4.1'
=======
	'localforage': '1.4.2',
	'bugsnag': '1.8.0'
>>>>>>> 73a290df
});

Package.onUse(function(api) {
	api.use('rate-limit');
	api.use('reactive-var');
	api.use('reactive-dict');
	api.use('accounts-base');
	api.use('coffeescript');
	api.use('ecmascript');
	api.use('random');
	api.use('check');
	api.use('tracker');
	api.use('ddp-rate-limiter');
	api.use('underscore');
	api.use('mongo');
	api.use('underscorestring:underscore.string');
	api.use('monbro:mongodb-mapreduce-aggregation@1.0.1');
	api.use('matb33:collection-hooks');
	api.use('service-configuration');
	api.use('check');
	api.use('rocketchat:i18n');
	api.use('rocketchat:streamer');
	api.use('rocketchat:version');
	api.use('rocketchat:logger');
	api.use('rocketchat:custom-oauth');

	api.use('templating', 'client');
	api.use('kadira:flow-router');

	api.addFiles('lib/core.coffee');

	// DEBUGGER
	api.addFiles('server/lib/debug.js', 'server');

	// COMMON LIB
	api.addFiles('lib/settings.coffee');
	api.addFiles('lib/configLogger.coffee');
	api.addFiles('lib/callbacks.coffee');
	api.addFiles('lib/fileUploadRestrictions.js');
	api.addFiles('lib/placeholders.js');
	api.addFiles('lib/promises.coffee');
	api.addFiles('lib/roomTypesCommon.coffee');
	api.addFiles('lib/slashCommand.coffee');
	api.addFiles('lib/Message.coffee');
	api.addFiles('lib/MessageTypes.coffee');

	api.addFiles('server/lib/bugsnag.js', 'server');

	api.addFiles('server/lib/RateLimiter.coffee', 'server');

	// SERVER FUNCTIONS
	api.addFiles('server/functions/addUserToDefaultChannels.js', 'server');
	api.addFiles('server/functions/addUserToRoom.js', 'server');
	api.addFiles('server/functions/archiveRoom.js', 'server');
	api.addFiles('server/functions/checkUsernameAvailability.coffee', 'server');
	api.addFiles('server/functions/checkEmailAvailability.js', 'server');
	api.addFiles('server/functions/createRoom.js', 'server');
	api.addFiles('server/functions/deleteMessage.js', 'server');
	api.addFiles('server/functions/deleteUser.js', 'server');
	api.addFiles('server/functions/removeUserFromRoom.js', 'server');
	api.addFiles('server/functions/sendMessage.coffee', 'server');
	api.addFiles('server/functions/settings.coffee', 'server');
	api.addFiles('server/functions/setUserAvatar.js', 'server');
	api.addFiles('server/functions/setUsername.coffee', 'server');
	api.addFiles('server/functions/setEmail.js', 'server');
	api.addFiles('server/functions/unarchiveRoom.js', 'server');
	api.addFiles('server/functions/updateMessage.js', 'server');
	api.addFiles('server/functions/Notifications.coffee', 'server');

	// SERVER LIB
	api.addFiles('server/lib/defaultBlockedDomainsList.js', 'server');
	api.addFiles('server/lib/notifyUsersOnMessage.js', 'server');
	api.addFiles('server/lib/roomTypes.coffee', 'server');
	api.addFiles('server/lib/sendEmailOnMessage.js', 'server');
	api.addFiles('server/lib/sendNotificationsOnMessage.js', 'server');
	api.addFiles('server/lib/validateEmailDomain.js', 'server');

	// SERVER MODELS
	api.addFiles('server/models/_Base.js', 'server');
	api.addFiles('server/models/Messages.coffee', 'server');
	api.addFiles('server/models/Reports.coffee', 'server');
	api.addFiles('server/models/Rooms.coffee', 'server');
	api.addFiles('server/models/Settings.coffee', 'server');
	api.addFiles('server/models/Subscriptions.coffee', 'server');
	api.addFiles('server/models/Uploads.coffee', 'server');
	api.addFiles('server/models/Users.coffee', 'server');

	// CACHE
	api.addFiles('server/startup/statsTracker.js', 'server');
	api.addFiles('server/startup/cache/_Base.js', 'server');
	api.addFiles('server/startup/cache/Users.js', 'server');
	api.addFiles('server/startup/cache/Rooms.js', 'server');
	api.addFiles('server/startup/cache/Subscriptions.js', 'server');
	api.addFiles('server/startup/cache/Settings.js', 'server');
	api.addFiles('server/startup/cache/CacheLoad.js', 'server');

	// SERVER PUBLICATIONS
	api.addFiles('server/publications/settings.coffee', 'server');

	// SERVER METHODS
	api.addFiles('server/methods/addOAuthService.coffee', 'server');
	api.addFiles('server/methods/addUserToRoom.coffee', 'server');
	api.addFiles('server/methods/archiveRoom.coffee', 'server');
	api.addFiles('server/methods/checkRegistrationSecretURL.coffee', 'server');
	api.addFiles('server/methods/createChannel.coffee', 'server');
	api.addFiles('server/methods/createPrivateGroup.coffee', 'server');
	api.addFiles('server/methods/deleteMessage.coffee', 'server');
	api.addFiles('server/methods/deleteUserOwnAccount.js', 'server');
	api.addFiles('server/methods/getRoomRoles.js', 'server');
	api.addFiles('server/methods/getUserRoles.js', 'server');
	api.addFiles('server/methods/joinRoom.coffee', 'server');
	api.addFiles('server/methods/joinDefaultChannels.coffee', 'server');
	api.addFiles('server/methods/leaveRoom.coffee', 'server');
	api.addFiles('server/methods/removeOAuthService.coffee', 'server');
	api.addFiles('server/methods/robotMethods.coffee', 'server');
	api.addFiles('server/methods/saveSetting.js', 'server');
	api.addFiles('server/methods/sendInvitationEmail.coffee', 'server');
	api.addFiles('server/methods/sendMessage.coffee', 'server');
	api.addFiles('server/methods/sendSMTPTestEmail.coffee', 'server');
	api.addFiles('server/methods/setAdminStatus.coffee', 'server');
	api.addFiles('server/methods/setRealName.coffee', 'server');
	api.addFiles('server/methods/setUsername.coffee', 'server');
	api.addFiles('server/methods/insertOrUpdateUser.coffee', 'server');
	api.addFiles('server/methods/setEmail.js', 'server');
	api.addFiles('server/methods/restartServer.coffee', 'server');
	api.addFiles('server/methods/unarchiveRoom.coffee', 'server');
	api.addFiles('server/methods/updateMessage.coffee', 'server');
	api.addFiles('server/methods/filterBadWords.js', ['server']);
	api.addFiles('server/methods/filterATAllTag.js', 'server');

	// SERVER STARTUP
	api.addFiles('server/startup/settingsOnLoadCdnPrefix.coffee', 'server');
	api.addFiles('server/startup/settingsOnLoadSMTP.coffee', 'server');
	api.addFiles('server/startup/oAuthServicesUpdate.coffee', 'server');
	api.addFiles('server/startup/settings.coffee', 'server');

	// COMMON STARTUP
	api.addFiles('lib/startup/settingsOnLoadSiteUrl.coffee');

	// CLIENT LIB
	api.addFiles('client/Notifications.coffee', 'client');
	api.addFiles('client/lib/cachedCollection.js', 'client');
	api.addFiles('client/lib/openRoom.coffee', 'client');
	api.addFiles('client/lib/roomExit.coffee', 'client');
	api.addFiles('client/lib/settings.coffee', 'client');
	api.addFiles('client/lib/roomTypes.coffee', 'client');
	api.addFiles('client/lib/userRoles.js', 'client');

	// CLIENT METHODS
	api.addFiles('client/methods/sendMessage.coffee', 'client');
	api.addFiles('client/AdminBox.coffee', 'client');
	api.addFiles('client/TabBar.coffee', 'client');
	api.addFiles('client/MessageAction.coffee', 'client');

	api.addFiles('client/defaultTabBars.js', 'client');
	api.addFiles('client/CustomTranslations.js', 'client');

	// CLIENT MODELS
	api.addFiles('client/models/_Base.coffee', 'client');
	api.addFiles('client/models/Uploads.coffee', 'client');

	api.addFiles('startup/defaultRoomTypes.coffee');

	// VERSION
	api.addFiles('rocketchat.info');

	// EXPORT
	api.export('RocketChat');

	api.imply('tap:i18n');
});

Package.onTest(function(api) {
	api.use('coffeescript');
	api.use('sanjo:jasmine@0.20.2');
	api.use('rocketchat:lib');
	api.addFiles('tests/jasmine/server/unit/models/_Base.spec.coffee', 'server');
});<|MERGE_RESOLUTION|>--- conflicted
+++ resolved
@@ -7,15 +7,11 @@
 
 Npm.depends({
 	'bad-words': '1.3.1',
-<<<<<<< HEAD
 	'object-path': '0.9.2',
 	'node-dogstatsd': '0.0.6',
 	'localforage': '1.4.2',
-	'lokijs': '1.4.1'
-=======
-	'localforage': '1.4.2',
+	'lokijs': '1.4.1',
 	'bugsnag': '1.8.0'
->>>>>>> 73a290df
 });
 
 Package.onUse(function(api) {
