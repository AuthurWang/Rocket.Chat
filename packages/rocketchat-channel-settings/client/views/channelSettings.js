import toastr from 'toastr';
<<<<<<< HEAD
import s from 'underscore.string';
=======
import { RocketChat, RoomSettingsEnum } from 'meteor/rocketchat:lib';
>>>>>>> 916afa56

Template.channelSettings.helpers({
	toArray(obj) {
		return Object.keys(obj).map((key) => {
			return {
				$key: key,
				$value: obj[key]
			};
		});
	},
	valueOf(obj, key) {
		if (key === 't') {
			if (obj[key] === 'c') {
				return false;
			}
			return true;
		}
		if (this.$value.getValue) {
			return this.$value.getValue(obj, key);
		}
		return obj && obj[key];
	},
	settings() {
		return Template.instance().settings;
	},
	getRoom() {
		return ChatRoom.findOne(this.rid);
	},
	editing(field) {
		return Template.instance().editing.get() === field;
	},
	isDisabled(field, room) {
		const setting = Template.instance().settings[field];
		return (typeof setting.disabled === 'function' && setting.disabled(room)) || setting.processing.get() || !RocketChat.authz.hasAllPermission('edit-room', room._id);
	},
	channelSettings() {
		return RocketChat.ChannelSettings.getOptions(Template.currentData(), 'room');
	},
	unscape(value) {
		return s.unescapeHTML(value);
	},
	canDeleteRoom() {
		const room = ChatRoom.findOne(this.rid, {
			fields: {
				t: 1
			}
		});

		const roomType = room && room.t;
		return roomType && RocketChat.roomTypes.roomTypes[room.t].canBeDeleted(room);
	},
	readOnly() {
		const room = ChatRoom.findOne(this.rid, {
			fields: {
				ro: 1
			}
		});

		return room && room.ro;
	},
	has(v, key) {
		return !!(v && v[key]);
	},
	readOnlyDescription() {
		const room = ChatRoom.findOne(this.rid, {
			fields: {
				ro: 1
			}
		});

		return t(room && room.ro ? 'True' : 'False');
	},
	showingValue(field) {
		const { showingValue } = Template.instance().settings[field];

		return showingValue && showingValue.get();
	}
});

Template.channelSettings.events({
	'click .delete'() {
		return swal({
			title: t('Are_you_sure'),
			text: t('Delete_Room_Warning'),
			type: 'warning',
			showCancelButton: true,
			confirmButtonColor: '#DD6B55',
			confirmButtonText: t('Yes_delete_it'),
			cancelButtonText: t('Cancel'),
			closeOnConfirm: false,
			html: false
		}, () => {
			swal.disableButtons();
			Meteor.call('eraseRoom', this.rid, function(error) {
				if (error) {
					handleError(error);
					return swal.enableButtons();
				}
				swal({
					title: t('Deleted'),
					text: t('Room_has_been_deleted'),
					type: 'success',
					timer: 2000,
					showConfirmButton: false
				});
			});
		});
	},
	'keydown input[type=text]'(e, t) {
		if (e.keyCode === 13) {
			e.preventDefault();
			t.saveSetting();
		}
	},
	async 'click [data-edit], click .button.edit'(e, t) {
		e.preventDefault();
		let input = $(e.currentTarget);

		await t.showValue(this.$key, true);

		if (input.hasClass('button')) {
			input = $(e.currentTarget).siblings('.current-setting');
		}

		if (input.data('edit')) {
			t.editing.set(input.data('edit'));
			setTimeout((function() {
				return t.$('input.editing').focus().select();
			}), 100);
		}
	},
	'click .button.show'(e, t) {
		e.preventDefault();

		t.showValue(this.$key);
	},
	'change [type="radio"]'(e, t) {
		return t.editing.set($(e.currentTarget).attr('name'));
	},
	'change [type="checkbox"]'(e, t) {
		t.editing.set($(e.currentTarget).attr('name'));
		return t.saveSetting();
	},
	'click .cancel'(e, t) {
		e.preventDefault();

		t.cancelEditing(this.$key);
	},
	'click .save'(e, t) {
		e.preventDefault();
		return t.saveSetting();
	}
});

Template.channelSettings.onCreated(function() {
	this.editing = new ReactiveVar;
	this.settings = {
		name: {
			type: 'text',
			label: 'Name',
			canView(room) {
				return RocketChat.roomTypes.roomTypes[room.t].allowRoomSettingChange(room, RoomSettingsEnum.NAME);
			},
			canEdit(room) {
				return RocketChat.authz.hasAllPermission('edit-room', room._id);
			},
			getValue(room) {
				if (RocketChat.settings.get('UI_Allow_room_names_with_special_chars')) {
					return room.fname || room.name;
				}

				return room.name;
			},
			save(value, room) {
				let nameValidation;
				if (!RocketChat.settings.get('UI_Allow_room_names_with_special_chars')) {
					try {
						nameValidation = new RegExp(`^${ RocketChat.settings.get('UTF8_Names_Validation') }$`);
					} catch (error1) {
						nameValidation = new RegExp('^[0-9a-zA-Z-_.]+$');
					}

					if (!nameValidation.test(value)) {
						return toastr.error(t('error-invalid-room-name', {
							room_name: {
								name: value
							}
						}));
					}
				}

				Meteor.call('saveRoomSettings', room._id, RoomSettingsEnum.NAME, value, function(err) {
					if (err) {
						return handleError(err);
					}

					RocketChat.callbacks.run('roomNameChanged', {
						_id: room._id,
						name: value
					});

					return toastr.success(TAPi18n.__('Room_name_changed_successfully'));
				});
			}
		},
		topic: {
			type: 'markdown',
			label: 'Topic',
			canView(room) {
				return RocketChat.roomTypes.roomTypes[room.t].allowRoomSettingChange(room, RoomSettingsEnum.TOPIC);
			},
			canEdit(room) {
				return RocketChat.authz.hasAllPermission('edit-room', room._id);
			},
			save(value, room) {
				return Meteor.call('saveRoomSettings', room._id, RoomSettingsEnum.TOPIC, value, function(err) {
					if (err) {
						return handleError(err);
					}

					toastr.success(TAPi18n.__('Room_topic_changed_successfully'));
					return RocketChat.callbacks.run('roomTopicChanged', room);
				});
			}
		},
		announcement: {
			type: 'markdown',
			label: 'Announcement',
			canView(room) {
				return RocketChat.roomTypes.roomTypes[room.t].allowRoomSettingChange(room, RoomSettingsEnum.ANNOUNCEMENT);
			},
			canEdit(room) {
				return RocketChat.authz.hasAllPermission('edit-room', room._id);
			},
			save(value, room) {
				return Meteor.call('saveRoomSettings', room._id, RoomSettingsEnum.ANNOUNCEMENT, value, function(err) {
					if (err) {
						return handleError(err);
					}

					toastr.success(TAPi18n.__('Room_announcement_changed_successfully'));
					return RocketChat.callbacks.run('roomAnnouncementChanged', room);
				});
			}
		},
		description: {
			type: 'text',
			label: 'Description',
			canView(room) {
				return RocketChat.roomTypes.roomTypes[room.t].allowRoomSettingChange(room, RoomSettingsEnum.DESCRIPTION);
			},
			canEdit(room) {
				return RocketChat.authz.hasAllPermission('edit-room', room._id);
			},
			save(value, room) {
				return Meteor.call('saveRoomSettings', room._id, RoomSettingsEnum.DESCRIPTION, value, function(err) {
					if (err) {
						return handleError(err);
					}

					return toastr.success(TAPi18n.__('Room_description_changed_successfully'));
				});
			}
		},
		t: {
			type: 'boolean',
			label: 'Private',
			isToggle: true,
			processing: new ReactiveVar(false),
			disabled(room) {
				return room['default'] && !RocketChat.authz.hasRole(Meteor.userId(), 'admin');
			},
			message(room) {
				if (RocketChat.authz.hasAllPermission('edit-room', room._id) && room['default']) {
					if (!RocketChat.authz.hasRole(Meteor.userId(), 'admin')) {
						return 'Room_type_of_default_rooms_cant_be_changed';
					}
				}
			},
			canView(room) {
				if (!['c', 'p'].includes(room.t)) {
					return false;
				} else if (room.t === 'p' && !RocketChat.authz.hasAllPermission('create-c')) {
					return false;
				} else if (room.t === 'c' && !RocketChat.authz.hasAllPermission('create-p')) {
					return false;
				}
				return true;
			},
			canEdit(room) {
				return (RocketChat.authz.hasAllPermission('edit-room', room._id) && !room['default']) || RocketChat.authz.hasRole(Meteor.userId(), 'admin');
			},
			save(value, room) {
				const saveRoomSettings = () => {
					this.processing.set(true);
					value = value ? 'p' : 'c';
					RocketChat.callbacks.run('roomTypeChanged', room);
					return Meteor.call('saveRoomSettings', room._id, 'roomType', value, (err) => {
						if (err) {
							return handleError(err);
						}
						this.processing.set(false);
						return toastr.success(TAPi18n.__('Room_type_changed_successfully'));
					});
				};
				if (room['default']) {
					if (RocketChat.authz.hasRole(Meteor.userId(), 'admin')) {
						swal({
							title: t('Room_default_change_to_private_will_be_default_no_more'),
							type: 'warning',
							showCancelButton: true,
							confirmButtonColor: '#DD6B55',
							confirmButtonText: t('Yes'),
							cancelButtonText: t('Cancel'),
							closeOnConfirm: true,
							html: false
						}, function(confirmed) {
							if (confirmed) {
								return saveRoomSettings();
							}
						});
					}
					return $('.channel-settings form [name=\'t\']').prop('checked', !!room.type === 'p');
				} else {
					return saveRoomSettings();
				}
			}
		},
		ro: {
			type: 'boolean',
			label: 'Read_only',
			isToggle: true,
			processing: new ReactiveVar(false),
			canView(room) {
				return RocketChat.roomTypes.roomTypes[room.t].allowRoomSettingChange(room, RoomSettingsEnum.READ_ONLY);
			},
			canEdit(room) {
				return RocketChat.authz.hasAllPermission('set-readonly', room._id);
			},
			save(value, room) {
				this.processing.set(true);
				return Meteor.call('saveRoomSettings', room._id, RoomSettingsEnum.READ_ONLY, value, (err) => {
					if (err) {
						return handleError(err);
					}

					this.processing.set(false);
					return toastr.success(TAPi18n.__('Read_only_changed_successfully'));
				});
			}
		},
		reactWhenReadOnly: {
			type: 'boolean',
			label: 'React_when_read_only',
			isToggle: true,
			processing: new ReactiveVar(false),
			canView(room) {
				return RocketChat.roomTypes.roomTypes[room.t].allowRoomSettingChange(room, RoomSettingsEnum.REACT_WHEN_READ_ONLY) && room.ro;
			},
			canEdit(room) {
				return RocketChat.authz.hasAllPermission('set-react-when-readonly', room._id);
			},
			save(value, room) {
				this.processing.set(true);
				return Meteor.call('saveRoomSettings', room._id, 'reactWhenReadOnly', value, (err) => {
					if (err) {
						return handleError(err);
					}

					this.processing.set(false);
					return toastr.success(TAPi18n.__('React_when_read_only_changed_successfully'));
				});
			}
		},
		archived: {
			type: 'boolean',
			label: 'Room_archivation_state_true',
			isToggle: true,
			processing: new ReactiveVar(false),
			canView(room) {
				return RocketChat.roomTypes.roomTypes[room.t].allowRoomSettingChange(room, RoomSettingsEnum.ARCHIVE_OR_UNARCHIVE);
			},
			canEdit(room) {
				return RocketChat.authz.hasAtLeastOnePermission(['archive-room', 'unarchive-room'], room._id);
			},
			save(value, room) {
				return swal({
					title: t('Are_you_sure'),
					type: 'warning',
					showCancelButton: true,
					confirmButtonColor: '#DD6B55',
					confirmButtonText: value ? t('Yes_archive_it') : t('Yes_unarchive_it'),
					cancelButtonText: t('Cancel'),
					closeOnConfirm: false,
					html: false
				}, function(confirmed) {
					swal.disableButtons();
					if (confirmed) {
						const action = value ? 'archiveRoom' : 'unarchiveRoom';
						return Meteor.call(action, room._id, function(err) {
							if (err) {
								swal.enableButtons();
								handleError(err);
							}

							swal({
								title: value ? t('Room_archived') : t('Room_has_been_archived'),
								text: value ? t('Room_has_been_archived') : t('Room_has_been_unarchived'),
								type: 'success',
								timer: 2000,
								showConfirmButton: false
							});

							return RocketChat.callbacks.run(action, room);
						});
					} else {
						return $('.channel-settings form [name=\'archived\']').prop('checked', !!room.archived);
					}
				});
			}
		},
		joinCode: {
			type: 'text',
			label: 'Password',
			showingValue: new ReactiveVar(false),
			realValue: null,
			canView(room) {
				return RocketChat.roomTypes.roomTypes[room.t].allowRoomSettingChange(room, RoomSettingsEnum.JOIN_CODE) && RocketChat.authz.hasAllPermission('edit-room', room._id);
			},
			canEdit(room) {
				return RocketChat.authz.hasAllPermission('edit-room', room._id);
			},
			getValue(room) {
				if (this.showingValue.get()) {
					return this.realValue;
				}
				return room.joinCodeRequired ? '*****' : '';
			},
			showHideValue(room) {
				return room.joinCodeRequired;
			},
			cancelEditing() {
				this.showingValue.set(false);
				this.realValue = null;
			},
			async showValue(room, forceShow = false) {
				if (this.showingValue.get()) {
					if (forceShow) {
						return;
					}
					this.showingValue.set(false);
					this.realValue = null;

					return null;
				}
				return Meteor.call('getRoomJoinCode', room._id, (error, result) => {
					if (error) {
						return handleError(error);
					}
					this.realValue = result;
					this.showingValue.set(true);
				});
			},
			save(value, room) {
				Meteor.call('saveRoomSettings', room._id, 'joinCode', value, function(err) {
					if (err) {
						return handleError(err);
					}

					toastr.success(TAPi18n.__('Room_password_changed_successfully'));
					return RocketChat.callbacks.run('roomCodeChanged', room);
				});
			}
		}
	};
	this.saveSetting = () => {
		const room = ChatRoom.findOne(this.data && this.data.rid);
		const field = this.editing.get();
		let value;
		if (!this.settings[field]) {
			return;
		}
		if (this.settings[field].type === 'select') {
			value = this.$(`.channel-settings form [name=${ field }]:checked`).val();
		} else if (this.settings[field].type === 'boolean') {
			value = this.$(`.channel-settings form [name=${ field }]`).is(':checked');
		} else {
			value = this.$(`.channel-settings form [name=${ field }]`).val();
		}
		if (value !== room[field]) {
			this.settings[field].save(value, room);
		}

		this.cancelEditing(field);
	};
	this.showValue = async(field, forceShow) => {
		if (!this.settings[field].showValue) {
			return;
		}
		const room = ChatRoom.findOne(this.data && this.data.rid);
		return this.settings[field].showValue(room, forceShow);
	};
	this.cancelEditing = (field) => {
		const { cancelEditing } = this.settings[field];
		cancelEditing && cancelEditing.call(this.settings[field]);
		this.editing.set();
	};
});<|MERGE_RESOLUTION|>--- conflicted
+++ resolved
@@ -1,9 +1,7 @@
 import toastr from 'toastr';
-<<<<<<< HEAD
 import s from 'underscore.string';
-=======
+
 import { RocketChat, RoomSettingsEnum } from 'meteor/rocketchat:lib';
->>>>>>> 916afa56
 
 Template.channelSettings.helpers({
 	toArray(obj) {
