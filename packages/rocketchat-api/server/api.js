--- conflicted
+++ resolved
@@ -181,47 +181,6 @@
 		}
 		routes.forEach((route) => {
 			//Note: This is required due to Restivus calling `addRoute` in the constructor of itself
-<<<<<<< HEAD
-			if (this.hasHelperMethods()) {
-				Object.keys(endpoints).forEach((method) => {
-					if (typeof endpoints[method] === 'function') {
-						endpoints[method] = { action: endpoints[method] };
-					}
-					//Add a try/catch for each endpoint
-					const originalAction = endpoints[method].action;
-					endpoints[method].action = function _internalRouteActionHandler() {
-						const rocketchatRestApiEnd = RocketChat.metrics.rocketchatRestApi.startTimer({
-							method,
-							version,
-							user_agent: this.request.headers['user-agent'],
-							entrypoint: route
-						});
-
-						logger.debug(`${ this.request.method.toUpperCase() }: ${ this.request.url }`);
-						const requestIp = this.request.headers['x-forwarded-for'];
-						const objectForRateLimitMatch = {
-							IPAddr: requestIp,
-							route: `${ this.request.route }${ this.request.method.toLowerCase() }`
-						};
-						let result;
-						try {
-							const shouldVerifyRateLimit = rateLimiterDictionary.hasOwnProperty(objectForRateLimitMatch.route);
-							if (shouldVerifyRateLimit) {
-								rateLimiterDictionary[objectForRateLimitMatch.route].increment(objectForRateLimitMatch);
-								const attemptResult = rateLimiterDictionary[objectForRateLimitMatch.route].check(objectForRateLimitMatch);
-								if (!attemptResult.allowed) {
-									throw new Meteor.Error('error-too-many-requests', `Error, too many requests. Please slow down. You must wait ${ Math.ceil(attemptResult.timeToReset / 1000) } seconds before trying this endpoint again.`, {
-										timeToReset: attemptResult.timeToReset,
-										seconds: Math.ceil(attemptResult.timeToReset / 1000)
-									});
-								}
-							}
-							result = originalAction.apply(this);
-						} catch (e) {
-							logger.debug(`${ method } ${ route } threw an error:`, e.stack);
-							result = RocketChat.API.v1.failure(e.message, e.error);
-						}
-=======
 			Object.keys(endpoints).forEach((method) => {
 				if (typeof endpoints[method] === 'function') {
 					endpoints[method] = { action: endpoints[method] };
@@ -236,11 +195,26 @@
 						user_agent: this.request.headers['user-agent'],
 						entrypoint: route
 					});
->>>>>>> 1ac565e3
 
 					logger.debug(`${ this.request.method.toUpperCase() }: ${ this.request.url }`);
+					const requestIp = this.request.headers['x-forwarded-for'];
+					const objectForRateLimitMatch = {
+						IPAddr: requestIp,
+						route: `${ this.request.route }${ this.request.method.toLowerCase() }`
+					};
 					let result;
 					try {
+						const shouldVerifyRateLimit = rateLimiterDictionary.hasOwnProperty(objectForRateLimitMatch.route);
+						if (shouldVerifyRateLimit) {
+							rateLimiterDictionary[objectForRateLimitMatch.route].increment(objectForRateLimitMatch);
+							const attemptResult = rateLimiterDictionary[objectForRateLimitMatch.route].check(objectForRateLimitMatch);
+							if (!attemptResult.allowed) {
+								throw new Meteor.Error('error-too-many-requests', `Error, too many requests. Please slow down. You must wait ${ Math.ceil(attemptResult.timeToReset / 1000) } seconds before trying this endpoint again.`, {
+									timeToReset: attemptResult.timeToReset,
+									seconds: Math.ceil(attemptResult.timeToReset / 1000)
+								});
+							}
+						}
 						result = originalAction.apply(this);
 					} catch (e) {
 						logger.debug(`${ method } ${ route } threw an error:`, e.stack);
@@ -273,7 +247,7 @@
 	_initAuth() {
 		const loginCompatibility = (bodyParams) => {
 			// Grab the username or email that the user is logging in with
-			const {user, username, email, password, code} = bodyParams;
+			const { user, username, email, password, code } = bodyParams;
 
 			if (password == null) {
 				return bodyParams;
@@ -288,11 +262,11 @@
 			};
 
 			if (typeof user === 'string') {
-				auth.user = user.includes('@') ? {email: user} : {username: user};
+				auth.user = user.includes('@') ? { email: user } : { username: user };
 			} else if (username) {
-				auth.user = {username};
+				auth.user = { username };
 			} else if (email) {
-				auth.user = {email};
+				auth.user = { email };
 			}
 
 			if (auth.user == null) {
