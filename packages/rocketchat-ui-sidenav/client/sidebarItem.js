--- conflicted
+++ resolved
@@ -22,14 +22,10 @@
 		return `background-color: ${ RocketChat.getAvatarColor(this.name) }`;
 	},
 	mySelf() {
-<<<<<<< HEAD
 		return this.t === 'd' && this.name === Template.instance().user.username;
-=======
-		return this.t === 'd' && this.name === Meteor.user().username;
 	},
 	isLivechatQueue() {
 		return this.pathSection === 'livechat-queue';
->>>>>>> 7ce0bae1
 	}
 });
 
