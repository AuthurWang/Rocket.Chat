--- conflicted
+++ resolved
@@ -20,41 +20,14 @@
 		return
 
 	body: ->
-<<<<<<< HEAD
-		switch this.t
-			when 'r'  then t('Room_name_changed', { room_name: this.msg, user_by: this.u.username })
-			when 'au' then t('User_added_by', { user_added: this.msg, user_by: this.u.username })
-			when 'ru' then t('User_removed_by', { user_removed: this.msg, user_by: this.u.username })
-			when 'ul' then t('User_left', { user_left: this.u.username })
-			when 'uj' then t('User_joined_channel', { user: this.u.username })
-			when 'wm' then t('Welcome', { user: this.u.username })
-			when 'rm' then t('Message_removed', { user: this.u.username })
-			when 'rtc' then RocketChat.callbacks.run 'renderRtcMessage', this
-			else
-				if this.u?.username is RocketChat.settings.get('Chatops_Username')
-					this.html = this.msg
-					message = RocketChat.callbacks.run 'renderMentions', this
-					# console.log JSON.stringify message
-					return this.html
-				this.html = this.msg
-				if _.trim(this.html) isnt ''
-					this.html = _.escapeHTML this.html
-				message = RocketChat.callbacks.run 'renderMessage', this
-				# console.log JSON.stringify message
-				this.html = message.html.replace /\n/gm, '<br/>'
-				return this.html
+		Template.instance().body
 
 	system: ->
 		return 'system' if this.t in ['s', 'p', 'f', 'r', 'au', 'ru', 'ul', 'wm', 'uj', 'rm']
-	edited: -> Template.instance().wasEdited?(@)
-=======
-		Template.instance().body
+	edited: -> Template.instance().wasEdited
 
 	system: ->
 		return 'system' if this.t in ['s', 'p', 'f', 'r', 'au', 'ru', 'ul', 'nu', 'wm', 'uj', 'rm']
-	edited: ->
-		Template.instance().wasEdited
->>>>>>> 5ad059c0
 	editTime: ->
 		return "" unless Template.instance().wasEdited
 		moment(@editedAt).format('LL hh:mma') #TODO profile pref for 12hr/24hr clock?
@@ -112,10 +85,6 @@
 		Template.oembedBaseWidget
 
 Template.message.onCreated ->
-<<<<<<< HEAD
-	@wasEdited = (msg) ->
-		msg.editedAt? and msg.t not in ['s', 'p', 'f', 'r', 'au', 'ru', 'ul', 'wm', 'uj', 'rm']
-=======
 	msg = Template.currentData()
 
 	@wasEdited = msg.editedAt? and msg.t not in ['s', 'p', 'f', 'r', 'au', 'ru', 'ul', 'nu', 'wm', 'uj', 'rm']
@@ -144,7 +113,6 @@
 				# console.log JSON.stringify message
 				msg.html = message.html.replace /\n/gm, '<br/>'
 				return msg.html
->>>>>>> 5ad059c0
 
 Template.message.onViewRendered = (context) ->
 	view = this
