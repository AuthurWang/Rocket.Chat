--- conflicted
+++ resolved
@@ -132,15 +132,13 @@
 		data.index = index
 		return
 
-<<<<<<< HEAD
 	hideCog: ->
 		room = RocketChat.models.Rooms.findOne({ _id: this.rid });
 		return 'hidden' if room.usernames.indexOf(Meteor.user().username) == -1
-=======
+
 	showUserNames: ->
 		prefs = Meteor.user()?.settings?.preferences
 		return if prefs?.showUsernames? then prefs.showUsernames else true
->>>>>>> fa3ee544
 
 Template.message.onCreated ->
 	msg = Template.currentData()
