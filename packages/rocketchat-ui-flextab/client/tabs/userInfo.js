--- conflicted
+++ resolved
@@ -330,7 +330,7 @@
 				if (!RocketChat.authz.hasAllPermission('mute-user', rid)) {
 					return toastr.error(TAPi18n.__('error-not-allowed'));
 				}
-				swal({
+				modal.open({
 					title: t('Are_you_sure'),
 					text: t('The_user_wont_be_able_to_type_in_s', room.name),
 					type: 'warning',
@@ -342,7 +342,7 @@
 					html: false
 				}, () =>
 					Meteor.call('muteUserInRoom', { rid, username }, success(() => {
-						swal({
+						modal.open({
 							title: t('Muted'),
 							text: t('User_has_been_muted_in_s', room.name),
 							type: 'success',
@@ -364,7 +364,7 @@
 			if (!RocketChat.authz.hasAllPermission('remove-user', rid)) {
 				return toastr.error(TAPi18n.__('error-not-allowed'));
 			}
-			swal({
+			modal.open({
 				title: t('Are_you_sure'),
 				text: t('The_user_will_be_removed_from_s', room.name),
 				type: 'warning',
@@ -376,7 +376,7 @@
 				html: false
 			}, () => {
 				return Meteor.call('removeUserFromRoom', { rid, username: user.username }, success(() => {
-					swal({
+					modal.open({
 						title: t('Removed'),
 						text: t('User_has_been_removed_from_s', room.name),
 						type: 'success',
@@ -402,7 +402,7 @@
 		icon : 'trash',
 		name: 'Delete',
 		action: prevent(getUser, ({_id}) => {
-			swal({
+			modal.open({
 				title: t('Are_you_sure'),
 				text: t('Delete_User_Warning'),
 				type: 'warning',
@@ -413,9 +413,8 @@
 				closeOnConfirm: false,
 				html: false
 			}, () => {
-				swal.disableButtons();
 				Meteor.call('deleteUser', _id, success(() => {
-					swal({
+					modal.open({
 						title: t('Deleted'),
 						text: t('User_has_been_deleted'),
 						type: 'success',
@@ -616,7 +615,6 @@
 });
 /* globals isRtl popover */
 Template.userInfo.events({
-<<<<<<< HEAD
 	'click .js-more'(e, instance) {
 		const actions = more.call(this);
 		const groups = [];
@@ -626,300 +624,13 @@
 		const channel = actions.filter(actions => actions.group === 'channel');
 		if (others.length) {
 			groups.push({items:others});
-=======
-	'click .thumb'(e) {
-		return $(e.currentTarget).toggleClass('bigger');
-	},
-
-	'click .pvt-msg'(e, instance) {
-		return Meteor.call('createDirectMessage', this.username, (error, result) => {
-			if (error) {
-				return handleError(error);
-			}
-
-			if ((result != null ? result.rid : undefined) != null) {
-				return FlowRouter.go('direct', { username: this.username }, FlowRouter.current().queryParams, function() {
-					if (window.matchMedia('(max-width: 500px)').matches) {
-						return instance.tabBar.close();
-					}
-				});
-			}
-		});
-	},
-
-	'click .back'(e, instance) {
-		return instance.clear();
-	},
-
-	'click .remove-user'(e, instance) {
-		e.preventDefault();
-		const rid = Session.get('openedRoom');
-		const room = ChatRoom.findOne(rid);
-		const user = instance.user.get();
-		if (user && RocketChat.authz.hasAllPermission('remove-user', rid)) {
-			modal.open({
-				title: t('Are_you_sure'),
-				text: t('The_user_will_be_removed_from_s', room.name),
-				type: 'warning',
-				showCancelButton: true,
-				confirmButtonColor: '#DD6B55',
-				confirmButtonText: t('Yes_remove_user'),
-				cancelButtonText: t('Cancel'),
-				closeOnConfirm: false,
-				html: false
-			}, () => {
-				Meteor.call('removeUserFromRoom', { rid, username: user.username }, (err) => {
-					if (err) {
-						return handleError(err);
-					}
-					modal.open({
-						title: t('Removed'),
-						text: t('User_has_been_removed_from_s', room.name),
-						type: 'success',
-						timer: 2000,
-						showConfirmButton: false
-					});
-
-					instance.clear();
-				});
-			});
-		} else {
-			toastr.error(TAPi18n.__('error-not-allowed'));
-		}
-	},
-
-	'click .mute-user'(e, instance) {
-		e.preventDefault();
-		const rid = Session.get('openedRoom');
-		const room = ChatRoom.findOne(rid);
-		const user = instance.user.get();
-		if (user && RocketChat.authz.hasAllPermission('mute-user', rid)) {
-			modal.open({
-				title: t('Are_you_sure'),
-				text: t('The_user_wont_be_able_to_type_in_s', room.name),
-				type: 'warning',
-				showCancelButton: true,
-				confirmButtonColor: '#DD6B55',
-				confirmButtonText: t('Yes_mute_user'),
-				cancelButtonText: t('Cancel'),
-				closeOnConfirm: false,
-				html: false
-			}, () => {
-				Meteor.call('muteUserInRoom', { rid, username: user.username }, function(err) {
-					if (err) {
-						return handleError(err);
-					}
-					modal.open({
-						title: t('Muted'),
-						text: t('User_has_been_muted_in_s', room.name),
-						type: 'success',
-						timer: 2000,
-						showConfirmButton: false
-					});
-				});
-			});
-		}
-	},
-
-	'click .unmute-user'(e, t) {
-		e.preventDefault();
-		const rid = Session.get('openedRoom');
-		const user = t.user.get();
-		//const room = ChatRoom.findOne(rid); // never used
-		if (user && RocketChat.authz.hasAllPermission('mute-user', rid)) {
-			return Meteor.call('unmuteUserInRoom', { rid, username: user.username }, function(err) {
-				if (err) {
-					return handleError(err);
-				}
-				return toastr.success(TAPi18n.__('User_unmuted_in_room'));
-			});
-		} else {
-			return toastr.error(TAPi18n.__('error-not-allowed'));
-		}
-	},
-
-	'click .set-moderator'(e, t) {
-		e.preventDefault();
-		const user = t.user.get();
-		if (user) {
-			const userModerator = RoomRoles.findOne({ rid: Session.get('openedRoom'), 'u._id': user._id, roles: 'moderator' }, { fields: { _id: 1 } });
-			if (userModerator == null) {
-				return Meteor.call('addRoomModerator', Session.get('openedRoom'), user._id, (err) => {
-					if (err) {
-						return handleError(err);
-					}
-
-					const room = ChatRoom.findOne(Session.get('openedRoom'));
-					return toastr.success(TAPi18n.__('User__username__is_now_a_moderator_of__room_name_', { username: this.username, room_name: room.name }));
-				});
-			}
-		}
-	},
-
-	'click .unset-moderator'(e, t) {
-		e.preventDefault();
-		const user = t.user.get();
-		if (user) {
-			const userModerator = RoomRoles.findOne({ rid: Session.get('openedRoom'), 'u._id': user._id, roles: 'moderator' }, { fields: { _id: 1 } });
-			if (userModerator != null) {
-				return Meteor.call('removeRoomModerator', Session.get('openedRoom'), user._id, (err) => {
-					if (err) {
-						return handleError(err);
-					}
-
-					const room = ChatRoom.findOne(Session.get('openedRoom'));
-					return toastr.success(TAPi18n.__('User__username__removed_from__room_name__moderators', { username: this.username, room_name: room.name }));
-				});
-			}
-		}
-	},
-
-	'click .set-owner'(e, t) {
-		e.preventDefault();
-		const user = t.user.get();
-		if (user) {
-			const userOwner = RoomRoles.findOne({ rid: Session.get('openedRoom'), 'u._id': user._id, roles: 'owner' }, { fields: { _id: 1 } });
-			if (userOwner == null) {
-				return Meteor.call('addRoomOwner', Session.get('openedRoom'), user._id, (err) => {
-					if (err) {
-						return handleError(err);
-					}
-
-					const room = ChatRoom.findOne(Session.get('openedRoom'));
-					return toastr.success(TAPi18n.__('User__username__is_now_a_owner_of__room_name_', { username: this.username, room_name: room.name }));
-				});
-			}
-		}
-	},
-
-	'click .unset-owner'(e, t) {
-		e.preventDefault();
-		const user = t.user.get();
-		if (user) {
-			const userOwner = RoomRoles.findOne({ rid: Session.get('openedRoom'), 'u._id': user._id, roles: 'owner' }, { fields: { _id: 1 } });
-			if (userOwner != null) {
-				return Meteor.call('removeRoomOwner', Session.get('openedRoom'), user._id, (err) => {
-					if (err) {
-						return handleError(err);
-					}
-
-					const room = ChatRoom.findOne(Session.get('openedRoom'));
-					return toastr.success(TAPi18n.__('User__username__removed_from__room_name__owners', { username: this.username, room_name: room.name }));
-				});
-			}
-		}
-	},
-
-	'click .set-leader'(e, t) {
-		e.preventDefault();
-		const user = t.user.get();
-		if (user) {
-			const userLeader = RoomRoles.findOne({ rid: Session.get('openedRoom'), 'u._id': user._id, roles: 'leader' }, { fields: { _id: 1 } });
-			if (userLeader == null) {
-				return Meteor.call('addRoomLeader', Session.get('openedRoom'), user._id, (err) => {
-					if (err) {
-						return handleError(err);
-					}
-
-					const room = ChatRoom.findOne(Session.get('openedRoom'));
-					return toastr.success(TAPi18n.__('User__username__is_now_a_leader_of__room_name_', { username: this.username, room_name: room.name }));
-				});
-			}
-		}
-	},
-
-	'click .unset-leader'(e, t) {
-		e.preventDefault();
-		const user = t.user.get();
-		if (user) {
-			const userLeader = RoomRoles.findOne({ rid: Session.get('openedRoom'), 'u._id': user._id, roles: 'leader' }, { fields: { _id: 1 } });
-			if (userLeader != null) {
-				return Meteor.call('removeRoomLeader', Session.get('openedRoom'), user._id, (err) => {
-					if (err) {
-						return handleError(err);
-					}
-
-					const room = ChatRoom.findOne(Session.get('openedRoom'));
-					return toastr.success(TAPi18n.__('User__username__removed_from__room_name__leaders', { username: this.username, room_name: room.name }));
-				});
-			}
-		}
-	},
-
-	'click .deactivate'(e, instance) {
-		e.stopPropagation();
-		e.preventDefault();
-		const user = instance.user.get();
-		if (user) {
-			return Meteor.call('setUserActiveStatus', user._id, false, function(error, result) {
-				if (result) {
-					toastr.success(t('User_has_been_deactivated'));
-				}
-				if (error) {
-					return handleError(error);
-				}
-			});
-		}
-	},
-
-	'click .activate'(e, instance) {
-		e.stopPropagation();
-		e.preventDefault();
-		const user = instance.user.get();
-		if (user) {
-			return Meteor.call('setUserActiveStatus', user._id, true, function(error, result) {
-				if (result) {
-					toastr.success(t('User_has_been_activated'));
-				}
-				if (error) {
-					return handleError(error);
-				}
-			});
->>>>>>> 9dc9db34
 		}
 		if (channel.length) {
 			groups.push({items:channel});
 		}
-<<<<<<< HEAD
 
 		if (admin.length) {
 			groups.push({items:admin});
-=======
-	},
-
-	'click .delete'(e, instance) {
-		e.stopPropagation();
-		e.preventDefault();
-		const user = instance.user.get();
-		if (user) {
-			modal.open({
-				title: t('Are_you_sure'),
-				text: t('Delete_User_Warning'),
-				type: 'warning',
-				showCancelButton: true,
-				confirmButtonColor: '#DD6B55',
-				confirmButtonText: t('Yes_delete_it'),
-				cancelButtonText: t('Cancel'),
-				closeOnConfirm: false,
-				html: false
-			}, function() {
-				Meteor.call('deleteUser', user._id, function(error) {
-					if (error) {
-						handleError(error);
-					} else {
-						modal.open({
-							title: t('Deleted'),
-							text: t('User_has_been_deleted'),
-							type: 'success',
-							timer: 2000,
-							showConfirmButton: false
-						});
-
-						instance.tabBar.close();
-					}
-				});
-			});
->>>>>>> 9dc9db34
 		}
 		columns[0] = {groups};
 
