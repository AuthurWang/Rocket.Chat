<template name="accountBox">
	<div class="sidebar__account" aria-label="{{_ "Account"}}" role="region">
		{{#with myUserInfo}}
			{{#if username}}
				<div class="sidebar__account-thumb" data-status='{{visualStatus}}'>
					{{> avatar username=username}}
				</div>
				<div class="sidebar__account-data">
					<h3 class="sidebar__account-name sidebar-content-unread" data-username="{{username}}">@{{username}}</h3>
					<input id="sidebar__account-menu" type="checkbox" class="rc-popover-anchor" data-popover="anchor">
					<div class="rc-popover" data-popover="popover">
<<<<<<< HEAD
						<div class="rc-popover__content">
=======
						<div class="rc-popover__column">
							<h3 class="rc-popover__title">{{_ "User"}}</h3>
							<ul class="rc-popover__list">
								<li class="rc-popover__item" data-status="online" data-action="set-state">
									<div class="sidebar__account-status-bullet rc-popover__item-icon general-success-background"></div>
									<span class="rc-popover__item-text">{{_ "Online"}}</span>
								</li>
								<li class="rc-popover__item" data-status="away" data-action="set-state">
									<div class="sidebar__account-status-bullet rc-popover__item-icon general-pending-background"></div>
									<span class="rc-popover__item-text">{{_ "Away" context="male"}}</span>
								</li>
								<li class="rc-popover__item" data-status="busy" data-action="set-state">
									<div class="sidebar__account-status-bullet rc-popover__item-icon general-error-background"></div>
									<span class="rc-popover__item-text">{{_ "Busy" context="male"}}</span>
								</li>
								<li class="rc-popover__item" data-status="offline" data-action="set-state">
									<div class="sidebar__account-status-bullet rc-popover__item-icon general-inactive-background"></div>
									<span class="rc-popover__item-text">{{_ "Invisible"}}</span>
								</li>
							</ul>
							<span class="rc-popover__divider"></span>
							<ul class="rc-popover__list">
								{{#each registeredMenus}}
									<li class="rc-popover__item" data-action="open">
										<span class="rc-popover__item-text">{{name}}</span>
									</li>
								{{/each}}
								{{!--<li class="rc-popover__item" data-action="open" data-open="account">
									<span class="rc-popover__item-text">{{_ "My_Account"}}</span>
								</li>--}}
								<li class="rc-popover__item" data-action="open" data-open="logout">
									<span class="rc-popover__item-text">{{_ "Logout"}}</span>
								</li>
							</ul>
						</div>
						{{#if showAdminOption}}
>>>>>>> c2793004
							<div class="rc-popover__column">
								<h3 class="rc-popover__title">{{_ "User"}}</h3>
								<ul class="rc-popover__list">
<<<<<<< HEAD
									<li class="rc-popover__list-item" data-status="online" data-action="set-state">
										<div class="sidebar__account-status-bullet general-success-background"></div>
										<span>{{_ "Online"}}</span>
									</li>
									<li class="rc-popover__list-item" data-status="away" data-action="set-state">
										<div class="sidebar__account-status-bullet general-pending-background"></div>
										<span>{{_ "Away" context="male"}}</span>
									</li>
									<li class="rc-popover__list-item" data-status="busy" data-action="set-state">
										<div class="sidebar__account-status-bullet general-error-background"></div>
										<span>{{_ "Busy" context="male"}}</span>
									</li>
									<li class="rc-popover__list-item" data-status="offline" data-action="set-state">
										<div class="sidebar__account-status-bullet general-inactive-background"></div>
										<span>{{_ "Invisible"}}</span>
									</li>
								</ul>
								<span class="rc-popover__divider"></span>
								<ul class="rc-popover__list">
									{{#each registeredMenus}}
										<li class="rc-popover__list-item" data-action="open">
											<span>{{name}}</span>
										</li>
									{{/each}}
									{{!--<li class="rc-popover__list-item" data-action="open" data-open="account">
										<span>{{_ "My_Account"}}</span>
									</li>--}}
									<li class="rc-popover__list-item" data-action="open" data-open="logout">
										<span>{{_ "Logout"}}</span>
=======
									<li class="rc-popover__item" data-action="open" data-open="administration">
										<svg class="rc-popover__item-icon rc-popover__item-icon--customize">
											<use xlink:href="/images/icons.svg#customize"></use>
										</svg>
										<span>{{_ "Administration"}}</span>
>>>>>>> c2793004
									</li>
								</ul>
							</div>
							{{#if showAdminOption}}
								<div class="rc-popover__column">
									<h3 class="rc-popover__title">{{_ "Team"}}</h3>
									<ul class="rc-popover__list">
										<li class="rc-popover__list-item" data-action="open" data-open="administration">
											<svg class="rc-popover__list-icon rc-popover__list-icon--customize">
												<use xlink:href="/images/icons.svg#customize"></use>
											</svg>
											<span>{{_ "Administration"}}</span>
										</li>
									</ul>
								</div>
							{{/if}}
						</div>
					</div>
					<label class="sidebar__account-status sidebar-content" for="sidebar__account-menu" data-popover="label">
						<div class="sidebar__account-status-bullet {{bullet}}" title="{{visualStatus}}"></div>
						<div class="sidebar__account-username">{{visualStatus}}</div>
						<svg class="sidebar__account-arrow">
							<use xlink:href="/images/icons.svg#arrow-down"></use>
						</svg>
					</label>
				</div>
			{{/if}}
			{{!--<nav class="options animated-hidden">
				<div class="wrapper">
					<button data-status="online" class="status online"><span>{{_ "Online"}}</span></button>
					<button data-status="away" class="status away"><span>{{_ "Away" context="male"}}</span></button>
					<button data-status="busy" class="status busy"><span>{{_ "Busy" context="male"}}</span></button>
					<button data-status="offline" class="status offline"><span>{{_ "Invisible"}}</span></button>
					<button id="account" class='account-link'><i class="icon-sliders"></i><span>{{_ "My_Account"}}</span></button>
					{{#each registeredMenus}}
						<button class="account-box-item"><i class="{{icon}}"></i><span>{{name}}</span></button>
					{{/each}}
					{{#if showAdminOption }}
						<button id="admin" class='account-link'><i class="icon-wrench"></i><span>{{_ "Administration"}}</span></button>
					{{/if}}
					<button id="logout"><i class="icon-logout"></i><span>{{_ "Logout"}}</span></button>
				</div>
			</nav> --}}
		{{/with}}
	</div>
</template><|MERGE_RESOLUTION|>--- conflicted
+++ resolved
@@ -9,86 +9,39 @@
 					<h3 class="sidebar__account-name sidebar-content-unread" data-username="{{username}}">@{{username}}</h3>
 					<input id="sidebar__account-menu" type="checkbox" class="rc-popover-anchor" data-popover="anchor">
 					<div class="rc-popover" data-popover="popover">
-<<<<<<< HEAD
 						<div class="rc-popover__content">
-=======
-						<div class="rc-popover__column">
-							<h3 class="rc-popover__title">{{_ "User"}}</h3>
-							<ul class="rc-popover__list">
-								<li class="rc-popover__item" data-status="online" data-action="set-state">
-									<div class="sidebar__account-status-bullet rc-popover__item-icon general-success-background"></div>
-									<span class="rc-popover__item-text">{{_ "Online"}}</span>
-								</li>
-								<li class="rc-popover__item" data-status="away" data-action="set-state">
-									<div class="sidebar__account-status-bullet rc-popover__item-icon general-pending-background"></div>
-									<span class="rc-popover__item-text">{{_ "Away" context="male"}}</span>
-								</li>
-								<li class="rc-popover__item" data-status="busy" data-action="set-state">
-									<div class="sidebar__account-status-bullet rc-popover__item-icon general-error-background"></div>
-									<span class="rc-popover__item-text">{{_ "Busy" context="male"}}</span>
-								</li>
-								<li class="rc-popover__item" data-status="offline" data-action="set-state">
-									<div class="sidebar__account-status-bullet rc-popover__item-icon general-inactive-background"></div>
-									<span class="rc-popover__item-text">{{_ "Invisible"}}</span>
-								</li>
-							</ul>
-							<span class="rc-popover__divider"></span>
-							<ul class="rc-popover__list">
-								{{#each registeredMenus}}
-									<li class="rc-popover__item" data-action="open">
-										<span class="rc-popover__item-text">{{name}}</span>
-									</li>
-								{{/each}}
-								{{!--<li class="rc-popover__item" data-action="open" data-open="account">
-									<span class="rc-popover__item-text">{{_ "My_Account"}}</span>
-								</li>--}}
-								<li class="rc-popover__item" data-action="open" data-open="logout">
-									<span class="rc-popover__item-text">{{_ "Logout"}}</span>
-								</li>
-							</ul>
-						</div>
-						{{#if showAdminOption}}
->>>>>>> c2793004
 							<div class="rc-popover__column">
 								<h3 class="rc-popover__title">{{_ "User"}}</h3>
 								<ul class="rc-popover__list">
-<<<<<<< HEAD
-									<li class="rc-popover__list-item" data-status="online" data-action="set-state">
-										<div class="sidebar__account-status-bullet general-success-background"></div>
-										<span>{{_ "Online"}}</span>
+									<li class="rc-popover__item" data-status="online" data-action="set-state">
+										<div class="sidebar__account-status-bullet rc-popover__item-icon general-success-background"></div>
+										<span class="rc-popover__item-text">{{_ "Online"}}</span>
 									</li>
-									<li class="rc-popover__list-item" data-status="away" data-action="set-state">
-										<div class="sidebar__account-status-bullet general-pending-background"></div>
-										<span>{{_ "Away" context="male"}}</span>
+									<li class="rc-popover__item" data-status="away" data-action="set-state">
+										<div class="sidebar__account-status-bullet rc-popover__item-icon general-pending-background"></div>
+										<span class="rc-popover__item-text">{{_ "Away" context="male"}}</span>
 									</li>
-									<li class="rc-popover__list-item" data-status="busy" data-action="set-state">
-										<div class="sidebar__account-status-bullet general-error-background"></div>
-										<span>{{_ "Busy" context="male"}}</span>
+									<li class="rc-popover__item" data-status="busy" data-action="set-state">
+										<div class="sidebar__account-status-bullet rc-popover__item-icon general-error-background"></div>
+										<span class="rc-popover__item-text">{{_ "Busy" context="male"}}</span>
 									</li>
-									<li class="rc-popover__list-item" data-status="offline" data-action="set-state">
-										<div class="sidebar__account-status-bullet general-inactive-background"></div>
-										<span>{{_ "Invisible"}}</span>
+									<li class="rc-popover__item" data-status="offline" data-action="set-state">
+										<div class="sidebar__account-status-bullet rc-popover__item-icon general-inactive-background"></div>
+										<span class="rc-popover__item-text">{{_ "Invisible"}}</span>
 									</li>
 								</ul>
 								<span class="rc-popover__divider"></span>
 								<ul class="rc-popover__list">
 									{{#each registeredMenus}}
-										<li class="rc-popover__list-item" data-action="open">
-											<span>{{name}}</span>
+										<li class="rc-popover__item" data-action="open">
+											<span class="rc-popover__item-text">{{name}}</span>
 										</li>
 									{{/each}}
-									{{!--<li class="rc-popover__list-item" data-action="open" data-open="account">
-										<span>{{_ "My_Account"}}</span>
+									{{!--<li class="rc-popover__item" data-action="open" data-open="account">
+										<span class="rc-popover__item-text">{{_ "My_Account"}}</span>
 									</li>--}}
-									<li class="rc-popover__list-item" data-action="open" data-open="logout">
-										<span>{{_ "Logout"}}</span>
-=======
-									<li class="rc-popover__item" data-action="open" data-open="administration">
-										<svg class="rc-popover__item-icon rc-popover__item-icon--customize">
-											<use xlink:href="/images/icons.svg#customize"></use>
-										</svg>
-										<span>{{_ "Administration"}}</span>
->>>>>>> c2793004
+									<li class="rc-popover__item" data-action="open" data-open="logout">
+										<span class="rc-popover__item-text">{{_ "Logout"}}</span>
 									</li>
 								</ul>
 							</div>
