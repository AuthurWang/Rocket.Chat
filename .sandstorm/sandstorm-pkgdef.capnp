--- conflicted
+++ resolved
@@ -21,11 +21,8 @@
 
 		appVersion = 62,  # Increment this for every release.
 
-<<<<<<< HEAD
-		appMarketingVersion = (defaultText = "0.62.1"),
-=======
 		appMarketingVersion = (defaultText = "0.63.0-develop"),
->>>>>>> 1da00898
+
 		# Human-readable representation of appVersion. Should match the way you
 		# identify versions of your app in documentation and marketing.
 
