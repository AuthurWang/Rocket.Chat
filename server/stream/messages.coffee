@msgStream = new Meteor.Streamer 'room-messages'

msgStream.allowWrite('none')

msgStream.allowRead (eventName) ->
	try
		room = Meteor.call 'canAccessRoom', eventName, this.userId
		if not room
			return false

		if room.t is 'c' and not RocketChat.authz.hasPermission(this.userId, 'preview-c-room') and room.usernames.indexOf(room.username) is -1
			return false

		return true
	catch e
		return false

msgStream.allowRead('__my_messages__', 'all')

msgStream.allowEmit '__my_messages__', (eventName, msg, options) ->
	try
		room = Meteor.call 'canAccessRoom', msg.rid, this.userId
		if not room
			return false

		options.roomParticipant = room.usernames.indexOf(room.username) > -1
		options.roomType = room.t

		return true
	catch e
		return false


Meteor.startup ->
	fields = undefined

	if not RocketChat.settings.get 'Message_ShowEditedStatus'
		fields = { 'editedAt': 0 }

<<<<<<< HEAD
	publishMessage = (type, record) ->
		if record._hidden isnt true
			msgStream.emitWithoutBroadcast '__my_messages__', record, {}
			msgStream.emitWithoutBroadcast record.rid, record

	query =
		collection: RocketChat.models.Messages.model._name

	MongoInternals.defaultRemoteCollectionDriver().mongo._oplogHandle.onOplogEntry query, (action) ->
		if action.op.op is 'i'
			publishMessage 'inserted', action.op.o
			return

		if action.op.op is 'u'
			publishMessage 'updated', RocketChat.models.Messages.findOne({_id: action.id})
			return

		# if action.op.op is 'd'
		# 	publishMessage 'deleted', {_id: action.id}
		# 	return
=======
	RocketChat.models.Messages.on 'change', (type, args...) ->
		records = RocketChat.models.Messages.getChangedRecords type, args[0], fields

		for record in records
			if record._hidden isnt true and not record.imported?
				msgStream.emit '__my_messages__', record, {}
				msgStream.emit record.rid, record
>>>>>>> bf9a9ad0
<|MERGE_RESOLUTION|>--- conflicted
+++ resolved
@@ -37,7 +37,6 @@
 	if not RocketChat.settings.get 'Message_ShowEditedStatus'
 		fields = { 'editedAt': 0 }
 
-<<<<<<< HEAD
 	publishMessage = (type, record) ->
 		if record._hidden isnt true
 			msgStream.emitWithoutBroadcast '__my_messages__', record, {}
@@ -47,6 +46,9 @@
 		collection: RocketChat.models.Messages.model._name
 
 	MongoInternals.defaultRemoteCollectionDriver().mongo._oplogHandle.onOplogEntry query, (action) ->
+		if record._hidden is true or record.imported?
+			return
+
 		if action.op.op is 'i'
 			publishMessage 'inserted', action.op.o
 			return
@@ -57,13 +59,4 @@
 
 		# if action.op.op is 'd'
 		# 	publishMessage 'deleted', {_id: action.id}
-		# 	return
-=======
-	RocketChat.models.Messages.on 'change', (type, args...) ->
-		records = RocketChat.models.Messages.getChangedRecords type, args[0], fields
-
-		for record in records
-			if record._hidden isnt true and not record.imported?
-				msgStream.emit '__my_messages__', record, {}
-				msgStream.emit record.rid, record
->>>>>>> bf9a9ad0
+		# 	return