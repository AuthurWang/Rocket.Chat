# Deny Account.createUser in client
Accounts.config { forbidClientAccountCreation: true }

Accounts.emailTemplates.siteName = RocketChat.settings.get 'Site_Name';
Accounts.emailTemplates.from = "#{RocketChat.settings.get 'Site_Name'} <#{RocketChat.settings.get 'From_Email'}>";

verifyEmailText = Accounts.emailTemplates.verifyEmail.text
Accounts.emailTemplates.verifyEmail.text = (user, url) ->
	url = url.replace Meteor.absoluteUrl(), Meteor.absoluteUrl() + 'login/'
	verifyEmailText user, url

resetPasswordText = Accounts.emailTemplates.resetPassword.text
Accounts.emailTemplates.resetPassword.text = (user, url) ->
	url = url.replace Meteor.absoluteUrl(), Meteor.absoluteUrl() + 'login/'
	verifyEmailText user, url

Accounts.onCreateUser (options, user) ->
	# console.log 'onCreateUser ->',JSON.stringify arguments, null, '  '
	# console.log 'options ->',JSON.stringify options, null, '  '
	# console.log 'user ->',JSON.stringify user, null, '  '

	RocketChat.callbacks.run 'beforeCreateUser', options, user

	user.status = 'offline'
	user.active = not RocketChat.settings.get 'Accounts_ManuallyApproveNewUsers'

<<<<<<< HEAD
	# when inserting first user, set admin: true
	unless RocketChat.models.Users.findOne()
		user.admin = true
=======
	# when inserting first user give them admin privileges otherwise make a regular user
	roleName = if Meteor.users.findOne() then 'user' else 'admin'
>>>>>>> a134a870

	if not user?.name? or user.name is ''
		if options.profile?.name?
			user.name = options.profile?.name

	if user.services?
		for serviceName, service of user.services
			if not user?.name? or user.name is ''
				if service.name?
					user.name = service.name
				else if service.username?
					user.name = service.username

			if not user.emails? and service.email?
				user.emails = [
					address: service.email
					verified: true
				]

	Meteor.defer ->
		# need to defer role assignment because underlying alanning:roles requires user
		# to exist in users collection
		RocketChat.authz.addUsersToRoles( user._id, roleName)
		RocketChat.callbacks.run 'afterCreateUser', options, user

	return user


Accounts.validateLoginAttempt (login) ->
	login = RocketChat.callbacks.run 'beforeValidateLogin', login

	if login.allowed isnt true
		return login.allowed

	if login.user?.active isnt true
		throw new Meteor.Error 'inactive-user', TAPi18next.t 'project:User_is_not_activated'
		return false

	if login.type is 'password' and RocketChat.settings.get('Accounts_EmailVerification') is true
		validEmail = login.user.emails.filter (email) ->
			return email.verified is true

		if validEmail.length is 0
			throw new Meteor.Error 'no-valid-email'
			return false

	RocketChat.models.Users.updateLastLoginById login.user._id

	Meteor.defer ->
		RocketChat.callbacks.run 'afterValidateLogin', login

	return true<|MERGE_RESOLUTION|>--- conflicted
+++ resolved
@@ -24,14 +24,8 @@
 	user.status = 'offline'
 	user.active = not RocketChat.settings.get 'Accounts_ManuallyApproveNewUsers'
 
-<<<<<<< HEAD
-	# when inserting first user, set admin: true
-	unless RocketChat.models.Users.findOne()
-		user.admin = true
-=======
 	# when inserting first user give them admin privileges otherwise make a regular user
-	roleName = if Meteor.users.findOne() then 'user' else 'admin'
->>>>>>> a134a870
+	roleName = if RocketChat.models.Users.findOne() then 'user' else 'admin'
 
 	if not user?.name? or user.name is ''
 		if options.profile?.name?
