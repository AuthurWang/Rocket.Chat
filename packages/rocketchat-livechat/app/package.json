{
  "name": "rocketchat-livechat",
  "version": "1.0.0",
  "description": "Livechat app from Rocket.Chat",
  "main": "index.js",
  "scripts": {
    "test": "echo \"Error: no test specified\" && exit 1"
  },
  "author": {
    "name": "Rocket.Chat",
    "url": "https://rocket.chat/"
  },
  "license": "MIT",
  "repository": {
    "type": "git",
    "url": "https://github.com/RocketChat/Rocket.Chat.git"
  },
  "bugs": {
    "url": "https://github.com/RocketChat/Rocket.Chat/issues",
    "email": "support@rocket.chat"
  },
  "dependencies": {
<<<<<<< HEAD
    "autolinker": "^1.2.1",
    "babel-runtime": "^6.18.0",
    "moment": "^2.16.0"
=======
    "autolinker": "^1.3.2",
    "babel-runtime": "^6.18.0"
>>>>>>> 3407eec2
  }
}<|MERGE_RESOLUTION|>--- conflicted
+++ resolved
@@ -20,13 +20,8 @@
     "email": "support@rocket.chat"
   },
   "dependencies": {
-<<<<<<< HEAD
-    "autolinker": "^1.2.1",
+    "autolinker": "^1.3.2",
     "babel-runtime": "^6.18.0",
     "moment": "^2.16.0"
-=======
-    "autolinker": "^1.3.2",
-    "babel-runtime": "^6.18.0"
->>>>>>> 3407eec2
   }
 }