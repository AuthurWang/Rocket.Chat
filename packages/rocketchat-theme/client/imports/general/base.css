--- conflicted
+++ resolved
@@ -148,9 +148,7 @@
 	height: 1em;
 
 	vertical-align: -0.15em;
-<<<<<<< HEAD
 
-=======
 }
 
 .ps-scrollbar-y-rail {
@@ -159,5 +157,4 @@
 
 .ps-scrollbar-y {
 	width: 4px !important;
->>>>>>> fee446ae
 }