import _ from 'underscore';

const usersFromRoomMessages = new Mongo.Collection(null);

const reloadUsersFromRoomMessages = () => {
	const user = Meteor.users.findOne(Meteor.userId(), { fields: { username: 1 } });

	usersFromRoomMessages.remove({});
	const uniqueMessageUsersControl = {};

	RocketChat.models.Messages.find({
		rid: Tracker.nonreactive(() => Session.get('openedRoom')),
		'u.username': { $ne: user.username },
		t: { $exists: false }
	},
	{
		reactive: false,
		fields: {
			'u.username': 1,
			'u.name': 1,
			ts: 1
		},
		sort: { ts: -1 }
	}).fetch()
		.filter(({ u: { username } }) => {
			const notMapped = !uniqueMessageUsersControl[username];
			uniqueMessageUsersControl[username] = true;
			return notMapped;
		})
		.forEach(({ u: { username, name }, ts }) => usersFromRoomMessages.upsert(username, {
			_id: username,
			username,
			name,
			status: Tracker.nonReactive(() => Session.get(`user_${ username }_status`) || 'offline'),
			ts
		}));
};

Meteor.startup(function() {
	Tracker.autorun(function() {
		if (Meteor.userId() == null || Session.get('openedRoom') == null) {
			return;
		}

		reloadUsersFromRoomMessages();
	});
});

const fetchUsersFromServer = (filterText, records, cb, rid) => {
	const usernames = records.map(({ username }) => username);

	return Meteor.call('spotlight', filterText, usernames, { users: true }, rid, (error, results) => {
		if (error) {
			console.error(error);
			return;
		}

		const { users } = results;

		if (!users || users.length <= 0) {
			return;
		}

		users.slice(0, 5)
			.forEach(({ username, name, status }) => {
				if (records.length < 5) {
					records.push({
						_id: username,
						username,
						name,
						status,
						sort: 3
					});
				}
			});

		records.sort(({ sort: sortA }, { sort: sortB }) => sortA - sortB);

		return cb && cb(records);
	});
};

const fetchRoomsFromServer = (filterText, records, cb, rid) => {
	if (!RocketChat.authz.hasAllPermission('view-outside-room')) {
		return cb && cb([]);
	}

	return Meteor.call('spotlight', filterText, null, { rooms: true }, rid, (error, results) => {
		if (error) {
			return console.error(error);
		}

		const { rooms } = results;

		if (!rooms || rooms.length <= 0) {
			return;
		}

		rooms.slice(0, 5).forEach(room => {
			if (records.length < 5) {
				records.push(room);
			}
		});

		return cb && cb(records);
	});
};

const fetchUsersFromServerDelayed = _.throttle(fetchUsersFromServer, 1000);

const fetchRoomsFromServerDelayed = _.throttle(fetchRoomsFromServer, 1000);

const addEmojiToRecents = (emoji) => {
	const pickerEl = document.querySelector('.emoji-picker');
	if (pickerEl) {
		const view = Blaze.getView(pickerEl);
		if (view) {
			Template._withTemplateInstanceFunc(view.templateInstance, () => {
				RocketChat.EmojiPicker.addRecent(emoji.replace(/:/g, ''));
			});
		}
	}
};

const emojiSort = (recents) => {
	return (a, b) => {
		let idA = a._id;
		let idB = a._id;

		if (recents.includes(a._id)) {
			idA = recents.indexOf(a._id) + idA;
		}
		if (recents.includes(b._id)) {
			idB = recents.indexOf(b._id) + idB;
		}

		if (idA < idB) {
			return -1;
		}

		if (idA > idB) {
			return 1;
		}

		return 0;
	};
};
const exactFinalTone = new RegExp('^tone[1-5]:*$');
const colorBlind = new RegExp('tone[1-5]:*$');
const seeColor = new RegExp('_t(?:o|$)(?:n|$)(?:e|$)(?:[1-5]|$)(?:\:|$)$');
const getEmojis = function(collection, filter) {
	const key = `:${ filter }`;

	if (!RocketChat.getUserPreference(Meteor.userId(), 'useEmojis')) {
		return [];
	}

	if (!RocketChat.emoji.packages.emojione || RocketChat.emoji.packages.emojione.asciiList[key]) {
		return [];
	}

	const regExp = new RegExp(`^${ RegExp.escape(key) }`, 'i');
	const recents = RocketChat.EmojiPicker.getRecent().map(item => `:${ item }:`);
	return Object.keys(collection).map(_id => {
		const data = collection[key];
		return { _id, data };
	})
		.filter(({ _id }) => {
			return regExp.test(_id) && (exactFinalTone.test(_id.substring(key.length)) || seeColor.test(key) || !colorBlind.test(_id));
		})
		.sort(emojiSort(recents))
		.slice(0, 10);
};

Template.messagePopupConfig.helpers({
	popupUserConfig() {
		const self = this;
		const config = {
			title: t('People'),
			collection: usersFromRoomMessages,
			template: 'messagePopupUser',
			getInput: self.getInput,
			textFilterDelay: 500,
			trigger: '@',
			suffix: ' ',
			getFilter(collection, filter = '', cb) {
				const filterText = filter.trim();
				const filterRegex = new RegExp(`${ RegExp.escape(filterText) }`, 'i');

				// Get at least 5 users from messages sent on room
				const items = usersFromRoomMessages.find(
					{
						ts: { $exists: true },
						$or: [
							{ username: filterRegex },
							{ name: filterRegex }
						]
					},
					{
						limit: 5,
						sort: { ts: -1 }
					}
				)
					.fetch();

				// If needed, add to list the online users
				if (items.length < 5 && filterText !== '') {
					const usernamesAlreadyFetched = items.map(({ username }) => username);
					if (!RocketChat.authz.hasAllPermission('view-outside-room')) {
						const usernamesFromDMs = RocketChat.models.Subscriptions
							.find(
								{
									t: 'd',
									$and: [
										{
											$or: [
												{ name: filterRegex },
												{ fname: filterRegex }
											]
										},
										{
											name: { $nin: usernamesAlreadyFetched }
										}
									]
								},
								{
									fields: { name: 1 }
								}
							)
							.map(({ name }) => name);
						const newItems = RocketChat.models.Users
							.find(
								{
									username: {
										$in: usernamesFromDMs
									}
								},
								{
									fields: {
										username: 1,
										name: 1,
										status: 1
									},
									limit: 5 - usernamesAlreadyFetched.length
								}
							)
							.fetch()
							.map(({ username, name, status }) => ({
								_id: username,
								username,
								name,
								status,
								sort: 1
							}));

						items.push(...newItems);
					} else {
						const user = Meteor.users.findOne(Meteor.userId(), { fields: { username: 1 } });
						const newItems = Meteor.users.find({
							$and: [
								{
									$or: [
										{ username: filterRegex },
										{ name: filterRegex }
									]
								},
								{
									username: {
										$nin: [
											user && user.username,
											...usernamesAlreadyFetched
										]
									}
								}
							]
						},
						{
							fields: {
								username: 1,
								name: 1,
								status: 1
							},
							limit: 5 - usernamesAlreadyFetched.length
						})
							.fetch()
							.map(({ username, name, status }) => ({
								_id: username,
								username,
								name,
								status,
								sort: 1
							}));

						items.push(...newItems);
					}
				}

				// Get users from Server
				if (items.length < 5 && filterText !== '') {
					fetchUsersFromServerDelayed(filterText, items, cb, RocketChat.openedRoom);
				}

				const all = {
					_id: 'all',
					username: 'all',
					system: true,
					name: t('Notify_all_in_this_room'),
					sort: 4
				};

				const here = {
					_id: 'here',
					username: 'here',
					system: true,
					name: t('Notify_active_in_this_room'),
					sort: 4
				};

				if (filterRegex.test(all.username)) {
					items.push(all);
				}

				if (filterRegex.test(here.username)) {
					items.push(here);
				}

				return items;
			},
			getValue(_id) {
				return _id;
			}
		};
		return config;
	},
	popupChannelConfig() {
		const self = this;
		const config = {
			title: t('Channels'),
			collection: RocketChat.models.Subscriptions,
			trigger: '#',
			suffix: ' ',
			textFilterDelay: 500,
			template: 'messagePopupChannel',
			getInput: self.getInput,
			getFilter(collection, filter, cb) {
				const exp = new RegExp(filter, 'i');
				const records = collection.find({
					name: exp,
					t: {
						$in: ['c', 'p']
					}
				}, {
					reactive: 1,
					limit: 5,
					sort: {
						ls: -1
					}
				}).fetch();

				if (records.length < 5 && filter && filter.trim() !== '') {
					fetchRoomsFromServerDelayed(filter, records, cb, RocketChat.openedRoom);
				}
				return records;
			},
			getValue(_id, collection, records) {
				const record = _.findWhere(records, {
					_id
				});
				return record && record.name;
			}
		};
		return config;
	},
	popupSlashCommandsConfig() {
		const self = this;
		const config = {
			title: t('Commands'),
			collection: RocketChat.slashCommands.commands,
			trigger: '/',
			suffix: ' ',
			triggerAnywhere: false,
			template: 'messagePopupSlashCommand',
			getInput: self.getInput,
			getFilter(collection, filter) {
				return Object.keys(collection).map(command => {
					const item = collection[command];
					return {
						_id: command,
						params: item.params ? TAPi18n.__(item.params) : '',
						description: TAPi18n.__(item.description),
						permission: item.permission
					};
				}).filter(command => {
					const isMatch = command._id.indexOf(filter) > -1;

					if (!isMatch) {
						return false;
					}

					if (!command.permission) {
						return true;
					}

					return RocketChat.authz.hasAtLeastOnePermission(command.permission, Session.get('openedRoom'));
				}).sort((a, b) => a._id > b._id).slice(0, 11);
			}
		};
		return config;
	},
	emojiEnabled() {
		return RocketChat.emoji != null;
	},
	popupEmojiConfig() {
		if (RocketChat.emoji != null) {
			const self = this;
			return {
				title: t('Emoji'),
				collection: RocketChat.emoji.list,
				template: 'messagePopupEmoji',
				trigger: ':',
				prefix: '',
				suffix: ' ',
				getInput: self.getInput,
<<<<<<< HEAD
				getFilter(collection, filter) {
					const key = `:${ filter }`;

					if (!RocketChat.getUserPreference(Meteor.userId(), 'useEmojis')) {
						return [];
					}

					if (!RocketChat.emoji.packages.emojione || RocketChat.emoji.packages.emojione.asciiList[key]) {
						return [];
					}

					const regExp = new RegExp(`^${ RegExp.escape(key) }`, 'i');
					const recents = RocketChat.EmojiPicker.getRecent().map(item => `:${ item }:`);
					return Object.keys(collection).map(key => {
						const value = collection[key];
						return {
							_id: key,
							data: value
						};
					})
						.filter(obj => regExp.test(obj._id))
						.sort(emojiSort(recents))
						.slice(0, 10);
				},
=======
				getFilter: getEmojis,
>>>>>>> 48e7fc37
				getValue(_id) {
					addEmojiToRecents(_id);
					return _id;
				}
			};
		}
	},
	popupReactionEmojiConfig() {
		if (RocketChat.emoji != null) {
			const self = this;
			return {
				title: t('Emoji'),
				collection: RocketChat.emoji.list,
				template: 'messagePopupEmoji',
				trigger: '\\+:',
				prefix: '+',
				suffix: ' ',
				getInput: self.getInput,
				getFilter: getEmojis,
				getValue(_id) {
					addEmojiToRecents(_id);
					return _id;
				}
			};
		}
	}
});<|MERGE_RESOLUTION|>--- conflicted
+++ resolved
@@ -421,34 +421,7 @@
 				prefix: '',
 				suffix: ' ',
 				getInput: self.getInput,
-<<<<<<< HEAD
-				getFilter(collection, filter) {
-					const key = `:${ filter }`;
-
-					if (!RocketChat.getUserPreference(Meteor.userId(), 'useEmojis')) {
-						return [];
-					}
-
-					if (!RocketChat.emoji.packages.emojione || RocketChat.emoji.packages.emojione.asciiList[key]) {
-						return [];
-					}
-
-					const regExp = new RegExp(`^${ RegExp.escape(key) }`, 'i');
-					const recents = RocketChat.EmojiPicker.getRecent().map(item => `:${ item }:`);
-					return Object.keys(collection).map(key => {
-						const value = collection[key];
-						return {
-							_id: key,
-							data: value
-						};
-					})
-						.filter(obj => regExp.test(obj._id))
-						.sort(emojiSort(recents))
-						.slice(0, 10);
-				},
-=======
 				getFilter: getEmojis,
->>>>>>> 48e7fc37
 				getValue(_id) {
 					addEmojiToRecents(_id);
 					return _id;
