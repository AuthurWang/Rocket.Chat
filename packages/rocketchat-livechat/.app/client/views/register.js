--- conflicted
+++ resolved
@@ -71,15 +71,9 @@
 
 			const guest = {
 				token: visitor.getToken(),
-<<<<<<< HEAD
-				name: $name.val(),
-				email: $email.val(),
-				department: Livechat.department
-=======
 				name,
 				email,
-				department: Livechat.department || departmentId
->>>>>>> 1070edfe
+				department: Livechat.department
 			};
 			Meteor.call('livechat:registerGuest', guest, function(error, result) {
 				if (error != null) {
