--- conflicted
+++ resolved
@@ -16,8 +16,5 @@
 			defaultRoom: 1
 			'services.github.id': 1
 			'services.gitlab.id': 1
-<<<<<<< HEAD
 			lastUnreadBroadcastNotification: 1
-=======
-			requirePasswordChange: 1
->>>>>>> e91d3961
+			requirePasswordChange: 1