// <script type="text/javascript">
// 	(function(w, d, s, f, u) {
// 		w[f] = (w[f] || []).push(u);
// 		var h = d.getElementsByTagName(s)[0],
// 			j = d.createElement(s);
// 		j.async = true;
// 		j.src = '/packages/rocketchat_livechat/assets/rocket-livechat.js';
// 		h.parentNode.insertBefore(j, h);
// 	})(window, document, 'script', 'initRocket', 'http://localhost:5000/livechat');
// </script>

;var RocketChat = (function(w) {
	var config = {};
	var widget;
	var iframe;
	var hookQueue = [];
	var ready = false;

	var closeWidget = function() {
		widget.dataset.state = 'closed';
		widget.style.height = '30px';
	};

	var openWidget = function() {
		widget.dataset.state = 'opened';
		widget.style.height = '300px';
	};

	var api = {
		ready: function() {
			ready = true;
			if (hookQueue.length > 0) {
				hookQueue.forEach(function(hookParams) {
					callHook.apply(this, hookParams);
				});
				hookQueue = [];
			}
		},
		toggleWindow: function(forceClose) {
			if (widget.dataset.state === 'closed') {
				openWidget();
			} else {
				closeWidget();
			}
		},
		openPopout: function() {
			closeWidget();
			var popup = window.open(config.url + '?mode=popout', 'livechat-popout', 'width=400, height=450, toolbars=no');
			popup.focus();
		},
<<<<<<< HEAD
		openWidget: function() {
			openWidget();
		}
	};

	// hooks
	var callHook = function(action, params) {
		if (!ready) {
			console.log('queueing hook ->',action);
			return hookQueue.push(arguments);
=======
		removeWidget: function() {
			document.getElementsByTagName('body')[0].removeChild(widget);
>>>>>>> a690ea42
		}
		// console.log('calling hook ->',action);
		var data = {
			src: 'rocketchat',
			fn: action,
			args: params
		};
		iframe.contentWindow.postMessage(data, '*');
	};

	var pageVisited = function() {
		// console.log('calling pageVisited');
		callHook('pageVisited', JSON.parse(JSON.stringify(document.location)));
	};

	var currentPage = {
		href: null,
		title: null
	};
	var trackNavigation = function() {
		setInterval(function() {
			if (document.title !== currentPage.title) {
				pageVisited();

				currentPage.href = document.location.href;
				currentPage.title = document.title;
			}
		}, 500);
	};

	var initRocket = function(url) {
		if (!url) {
			return;
		}

		config.url = url;

		var chatWidget = document.createElement('div');
		chatWidget.dataset.state = 'closed';
		chatWidget.className = 'rocketchat-widget';
		chatWidget.innerHTML = '<div class="rocketchat-container" style="width:100%;height:100%">' +
								'<iframe id="rocketchat-iframe" src="' + url + '" style="width:100%;height:100%;border:none;background-color:transparent" allowTransparency="true"></iframe> '+
								'</div><div class="rocketchat-overlay"></div>';

		chatWidget.style.position = 'fixed';
		chatWidget.style.width = '300px';
		chatWidget.style.height = '30px';
		chatWidget.style.borderTopLeftRadius = '5px';
		chatWidget.style.borderTopRightRadius = '5px';
		chatWidget.style.bottom = '0';
		chatWidget.style.right = '50px';
		chatWidget.style.zIndex = '12345';

		document.getElementsByTagName('body')[0].appendChild(chatWidget);

		widget = document.querySelector('.rocketchat-widget');
		iframe = document.getElementById('rocketchat-iframe');

		w.addEventListener('message', function(msg) {
			if (typeof msg.data === 'object' && msg.data.src !== undefined && msg.data.src === 'rocketchat') {
				if (api[msg.data.fn] !== undefined && typeof api[msg.data.fn] === 'function') {
					var args = [].concat(msg.data.args || [])
					api[msg.data.fn].apply(null, args);
				}
			}
		}, false);

		var mediaqueryresponse = function (mql) {
			if (mql.matches) {
				chatWidget.style.left = '0';
				chatWidget.style.right = '0';
				chatWidget.style.width = '100%';
			} else {
				chatWidget.style.left = 'auto';
				chatWidget.style.right = '50px';
				chatWidget.style.width = '300px';
			}
		};

		var mql = window.matchMedia('screen and (max-device-width: 480px) and (orientation: portrait)');
		mediaqueryresponse(mql);
		mql.addListener(mediaqueryresponse);

		// track user navigation
		trackNavigation();
	};

	if (typeof w.initRocket !== 'undefined') {
		initRocket.apply(null, w.initRocket);
	}

	w.initRocket = function(url) {
		initRocket.apply(null, [url]);
	};

	w.initRocket.push = function(url) {
		initRocket.apply(null, [url]);
	};

	// exports
	return {
		pageVisited: pageVisited
	};
})(window);<|MERGE_RESOLUTION|>--- conflicted
+++ resolved
@@ -48,9 +48,11 @@
 			var popup = window.open(config.url + '?mode=popout', 'livechat-popout', 'width=400, height=450, toolbars=no');
 			popup.focus();
 		},
-<<<<<<< HEAD
 		openWidget: function() {
 			openWidget();
+		},
+		removeWidget: function() {
+			document.getElementsByTagName('body')[0].removeChild(widget);
 		}
 	};
 
@@ -59,10 +61,6 @@
 		if (!ready) {
 			console.log('queueing hook ->',action);
 			return hookQueue.push(arguments);
-=======
-		removeWidget: function() {
-			document.getElementsByTagName('body')[0].removeChild(widget);
->>>>>>> a690ea42
 		}
 		// console.log('calling hook ->',action);
 		var data = {
