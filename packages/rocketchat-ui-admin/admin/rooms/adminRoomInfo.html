--- conflicted
+++ resolved
@@ -84,15 +84,9 @@
 					</ul>
 				</form>
 				{{#if canDeleteRoom}}
-<<<<<<< HEAD
-				<nav>
-					<button class='button delete'><span><i class='icon-trash'></i> {{_ "Delete"}}</span></button>
-				</nav>
-=======
 					<nav>
 						<button class='button danger delete'><span><i class='icon-trash'></i> {{_ "Delete"}}</span></button>
 					</nav>
->>>>>>> 9c8d8b0e
 				{{/if}}
 			</div>
 		</div>
