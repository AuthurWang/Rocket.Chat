/* globals RocketChat */
import { UiTextContext } from 'meteor/rocketchat:lib';
Template.roomList.helpers({
	rooms() {
		/*
			modes:
				sortby activity/alphabetical
				merge channels into one list
				show favorites
				show unread
		*/
		if (this.anonymous) {
			return RocketChat.models.Rooms.find({t: 'c'}, {sort: {name: 1}});
		}
		const user = Meteor.userId();
		const sortBy = RocketChat.getUserPreference(user, 'sidebarSortby') || 'alphabetical';
		const query = {
			open: true
		};

		const sort = {};

		if (sortBy === 'activity') {
			sort.lm = -1;
		} else { // alphabetical
			sort[this.identifier === 'd' && RocketChat.settings.get('UI_Use_Real_Name') ? 'fname' : 'name'] = /descending/.test(sortBy) ? -1 : 1;
		}

		if (this.identifier === 'unread') {
			query.alert = true;
			query.hideUnreadStatus = {$ne: true};

			return ChatSubscription.find(query, {sort});
		}

		const favoritesEnabled = !!(RocketChat.settings.get('Favorite_Rooms') && RocketChat.getUserPreference(user, 'sidebarShowFavorites'));

		if (this.identifier === 'f') {
			query.f = favoritesEnabled;
		} else {
			let types = [this.identifier];

			if (this.identifier === 'merged') {
				types = ['c', 'p', 'd'];
			}

			if (this.identifier === 'unread' || this.identifier === 'tokens') {
				types = ['c', 'p'];
			}

			if (['c', 'p'].includes(this.identifier)) {
				query.tokens = { $exists: false };
			} else if (this.identifier === 'tokens' && user && user.services && user.services.tokenpass) {
				query.tokens = { $exists: true };
			}

			if (RocketChat.getUserPreference(user, 'sidebarShowUnread')) {
				query.$or = [
					{alert: {$ne: true}},
					{hideUnreadStatus: true}
				];
			}
			query.t = {$in: types};
			if (favoritesEnabled) {
				query.f = {$ne: favoritesEnabled};
			}
		}
<<<<<<< HEAD
=======

		if (sortBy === 'activity') {
			const list = ChatSubscription.find(query).fetch();
			RocketChat.models.Rooms.find();
			const rooms = RocketChat.models.Rooms._collection._docs._map;

			return _.sortBy(list.map(sub => {
				const lm = rooms[sub.rid] && rooms[sub.rid]._updatedAt;
				return {
					...sub,
					lm: lm && lm.toISOString && lm.toISOString()
				};
			}), 'lm').reverse();
		}
>>>>>>> 79b4526c
		return ChatSubscription.find(query, {sort});
	},

	isLivechat() {
		return this.identifier === 'l';
	},

	shouldAppear(group, rooms) {
		/*
		if is a normal group ('channel' 'private' 'direct')
		or is favorite and has one room
		or is unread and has one room
		*/

		return !['unread', 'f'].includes(group.identifier) || (rooms.length || rooms.count && rooms.count());
	},

	roomType(room) {
		if (room.header || room.identifier) {
			return `type-${ room.header || room.identifier }`;
		}
	},

	noSubscriptionText() {
		const instance = Template.instance();
		const roomType = (instance.data.header || instance.data.identifier);
		return RocketChat.roomTypes.roomTypes[roomType].getUiText(UiTextContext.NO_ROOMS_SUBSCRIBED) || 'No_channels_yet';
	},

	showRoomCounter() {
		return RocketChat.getUserPreference(Meteor.userId(), 'roomCounterSidebar');
	}
<<<<<<< HEAD
});

RocketChat.Notifications['onUser']('rooms-changed', (t, room) => {
	const $set = {lastMessage : room.lastMessage, lm: room._updatedAt};
	RocketChat.models.Subscriptions.update({ rid: room._id }, {$set});
});

const mergeSubRoom = (record/*, t*/) => {
	const room = Tracker.nonreactive(() => RocketChat.models.Rooms.findOne({ _id: record.rid }));
	if (!room) {
		return record;
	}
	record.lastMessage = room.lastMessage;
	record.lm = room._updatedAt;
	return record;
};

RocketChat.callbacks.add('cachedCollection-received-subscriptions', mergeSubRoom);
RocketChat.callbacks.add('cachedCollection-sync-subscriptions', mergeSubRoom);
RocketChat.callbacks.add('cachedCollection-loadFromServer-subscriptions', mergeSubRoom);
=======
});
>>>>>>> 79b4526c
<|MERGE_RESOLUTION|>--- conflicted
+++ resolved
@@ -65,23 +65,6 @@
 				query.f = {$ne: favoritesEnabled};
 			}
 		}
-<<<<<<< HEAD
-=======
-
-		if (sortBy === 'activity') {
-			const list = ChatSubscription.find(query).fetch();
-			RocketChat.models.Rooms.find();
-			const rooms = RocketChat.models.Rooms._collection._docs._map;
-
-			return _.sortBy(list.map(sub => {
-				const lm = rooms[sub.rid] && rooms[sub.rid]._updatedAt;
-				return {
-					...sub,
-					lm: lm && lm.toISOString && lm.toISOString()
-				};
-			}), 'lm').reverse();
-		}
->>>>>>> 79b4526c
 		return ChatSubscription.find(query, {sort});
 	},
 
@@ -114,9 +97,7 @@
 	showRoomCounter() {
 		return RocketChat.getUserPreference(Meteor.userId(), 'roomCounterSidebar');
 	}
-<<<<<<< HEAD
 });
-
 RocketChat.Notifications['onUser']('rooms-changed', (t, room) => {
 	const $set = {lastMessage : room.lastMessage, lm: room._updatedAt};
 	RocketChat.models.Subscriptions.update({ rid: room._id }, {$set});
@@ -134,7 +115,4 @@
 
 RocketChat.callbacks.add('cachedCollection-received-subscriptions', mergeSubRoom);
 RocketChat.callbacks.add('cachedCollection-sync-subscriptions', mergeSubRoom);
-RocketChat.callbacks.add('cachedCollection-loadFromServer-subscriptions', mergeSubRoom);
-=======
-});
->>>>>>> 79b4526c
+RocketChat.callbacks.add('cachedCollection-loadFromServer-subscriptions', mergeSubRoom);